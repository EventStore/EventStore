--- conflicted
+++ resolved
@@ -4,10 +4,7 @@
     lineEnd?: number;
     region?: string;
 }
-<<<<<<< HEAD
-=======
 
->>>>>>> 52a9b498
 export interface ResolvedImport {
     label?: string;
     importPath: string;
