--- conflicted
+++ resolved
@@ -1,34 +1,20 @@
 import {defineUserConfig} from "vuepress";
-<<<<<<< HEAD
-import containers from "./lib/containers";
-=======
->>>>>>> 52a9b498
 import {importCodePlugin} from "./markdown/xode/importCodePlugin";
 import {resolveMultiSamplesPath} from "./lib/samples";
 import {linkCheckPlugin} from "./markdown/linkCheck";
 import {replaceLinkPlugin} from "./markdown/replaceLink";
 import viteBundler from "@vuepress/bundler-vite";
-<<<<<<< HEAD
-import {defaultTheme} from "@vuepress/theme-default";
-import {containerPlugin} from "@vuepress/plugin-container";
-=======
 import {hopeTheme} from "vuepress-theme-hope";
 import {fs} from "vuepress/utils";
 import {dl} from "@mdit/plugin-dl";
->>>>>>> 52a9b498
 
 const projectionSamplesPath = "https://raw.githubusercontent.com/EventStore/EventStore/53f84e55ea56ccfb981aff0e432581d72c23fbf6/samples/http-api/data/";
 
 export default defineUserConfig({
-<<<<<<< HEAD
-    title: "EventStoreDB Documentation",
-    description: "The stream database built for Event Sourcing",
-=======
     base: "/",
     dest: "public",
     title: "EventStoreDB Docs",
     description: "Event-native database",
->>>>>>> 52a9b498
     bundler: viteBundler(),
     markdown: {importCode: false},
     extendsMarkdown: md => {
@@ -46,14 +32,9 @@
         });
         md.use(dl);
     },
-<<<<<<< HEAD
-    theme: defaultTheme({
-        sidebarDepth: 2,
-=======
     theme: hopeTheme({
         logo: "/eventstore-dev-logo-dark.svg",
         logoDark: "/eventstore-logo-alt.svg",
->>>>>>> 52a9b498
         docsDir: ".",
         toc: true,
         sidebar: {
@@ -69,24 +50,6 @@
                 text: "HTTP API",
                 link: "/http-api/"
             }
-<<<<<<< HEAD
-        ]
-    }),
-    plugins: [
-        containers("tabs", "TabView", type => `${type ? ` type='${type}'` : ""}`),
-        containers("tab", "TabPanel", label => `header="${label}"`),
-        containerPlugin( {
-            type: "note",
-            before: title => `<div class="custom-container note"><p class="custom-container-title">${title === "" ? "NOTE" : title}</p>`,
-            after: _ => `</div>`
-        }),
-        containerPlugin ({
-            type: "card",
-            before: _ => `<Card><template #content>`,
-            after: _ => `</template></Card>`
-        }),
-    ],
-=======
         ],
         iconAssets: "iconify",
         plugins: {
@@ -112,5 +75,4 @@
             },
         }
     }),
->>>>>>> 52a9b498
 });