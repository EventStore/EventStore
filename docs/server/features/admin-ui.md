--- conflicted
+++ resolved
@@ -7,11 +7,7 @@
 The KurrentDB Admin UI is available at _SERVER_IP:2113_ and helps you interact with and visually manage a cluster. This guide explains the interface's tabs and their functions.
 
 ::: tip
-<<<<<<< HEAD
-The embedded EventStoreDB web interface is reaching its end of life. We are working on a replacement, and you can try using the Early Preview of [Event Store Navigator](https://www.kurrent.io/event-store-navigator-preview) app instead. It doesn't have full feature parity with the embedded web UI, but it already has usability improvements compared to it.
-=======
-The embedded KurrentDB web interface is reaching its end of life. We are working on a replacement, and you can try using the Early Preview of [Kurrent Navigator](https://www.kurrent.io/eventstoredb-app-preview) app instead. It doesn't have full feature parity with the embedded web UI, but it already has usability improvements compared to it.
->>>>>>> 364e1a53
+The embedded EventStoreDB web interface is reaching its end of life. We are working on a replacement, and you can try using the Early Preview of [Event Store Navigator](https://navigator.kurrent.io/) app instead. It doesn't have full feature parity with the embedded web UI, but it already has usability improvements compared to it.
 :::
 
 ## Dashboard
