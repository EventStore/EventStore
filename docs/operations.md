# Maintenance

EventStoreDB requires regular maintenance with three operational concerns:

- [Scavenging](#scavenging) for freeing up space after deleting events.
- [Backup and restore](#backup-and-restore) for disaster recovery.
- [Certificate update](#certificate-update-upon-expiry) to renew certificates.

You might also be interested learning about EventStoreDB [diagnostics](diagnostics.md)
and [indexes](./indexes.md), which might require some Ops attention.

## Scavenging

In EventStoreDB, events are no longer present in stream reads or subscriptions after they have been deleted or they have expired according to the metadata of the stream.

The events are, however, still present in the database and will be visible in reads and subscriptions to the `$all` stream.

To remove these events from the database, which may be necessary for GDPR, you need to run a 'scavenge' on each of your nodes.

A scavenge operation removes events and reclaims disk space by creating a copy of the relevant chunk, minus those events, and
then deleting the old chunk. The scavenged events are also removed from the index.

::: warning
Scavenging is destructive. Once a scavenge has run, you cannot recover any deleted events except from a backup.
:::

### Starting a scavenge

You start a scavenge by issuing an empty `POST` request to the HTTP API with the credentials of an `admin`
or `ops` user:

@[code{curl}](@samples/scavenge.sh)

You can also start scavenges from the _Admin_ page of the Admin UI.

::: card
![Start a scavenge in the Admin UI](./images/admin-scavenge.png)
:::

Each node in a cluster has its own independent copy of the database. As such, when you run a scavenge, you need to issue a
scavenge request to each node. The scavenges can be run concurrently, but can also be run in series to spread the load.

### Getting the current scavenge ID

Get the ID of the currently running scavenge, if there is one, by issuing a `GET` request to the following HTTP API endpoint with the `admin` or `ops` credentials.

```bash:no-line-numbers
curl -i -X GET http://127.0.0.1:2113/admin/scavenge/current -u "admin:changeit"
```

### Stopping a scavenge

Stop a running scavenge operation by issuing a `DELETE` request to the HTTP API with the credentials of
an `admin` or `ops` user and the ID of the scavenge you want to stop:

```bash:no-line-numbers
curl -i -X DELETE http://localhost:2113/admin/scavenge/{scavengeId} -u "admin:changeit"
```

Or stop the currently running scavenge by specifying an ID of `current`:

```bash:no-line-numbers
curl -i -X DELETE http://localhost:2113/admin/scavenge/current -u "admin:changeit"
```

A 200 response is returned after the scavenge has stopped.

You can also stop scavenges from the _Admin_ page of the Admin UI.

::: tip
A scavenge can be stopped at any time. The next time a scavenge is started, it will resume from the place the previous scavenge stopped.
:::

### Viewing progress

The logs contain detailed information about the progress of the scavenge.

The current state of the scavenge can also be tracked in the [metrics](metrics.md).

The [execution phase](#execution-phase) of the scavenge emits events into streams.
Each scavenge operation will generate a new stream and the stream will contain events related to that
operation.
Refer to the `$scavenges` [stream documentation](streams.md#scavenges) to learn how you can use it to observe
the scavenging operation progress and status.

## Scavenging best practices

### Backups

Do not take [file-copy](#regular-file-copy) backups while scavenge is running. Stop the scavenge and resume it after the backup.

[Disk snapshot](#disk-snapshotting) backups can be taken while scavenge is running.

### How often to scavenge

This depends on:

- How often you delete streams.
- How you set `$maxAge`, `$maxCount` or `$tb` metadata on your streams.
- How important freeing the disk space is to you.
- Your requirements around GDPR.

You can tell from the scavenge output in the logs and streams how much data it is removing. This can help guide how frequently to scavenge.

You can set up a scheduled task, for example using cron on Linux or [Windows Task Scheduler](https://learn.microsoft.com/en-us/windows/win32/taskschd/task-scheduler-start-page), to trigger a scavenge as often as you need.

### Spreading the load

Scavenging does place extra load on the server, especially in terms of disk IO. If this is a concern, consider spreading the load with the following:

- Run scavenge on one node at a time.
- Run scavenge on the Follower nodes to avoid adding load on the Leader. Then resign the Leader node and perform scavenging on that node.
- Stop the scavenge during peak times and resume it afterwards.
- Use the [throttle](#throttle-percent) and [threshold](#threshold) options.

## Scavenging algorithm

Central to the scavenging process is the concept of _scavenge points_. Physically, these are log records in the transaction log, each containing the following information:

- the position in the log that the scavenge will run up to
- a number unique to the scavenge point (counting from 0)
- the time (`EffectiveNow`) used to determine whether the `maxAge` of an event has been exceeded
- the threshold that a chunk's weight must reach to be executed

Any run of the scavenge process is associated with a single scavenge point, and it scavenges the log up to that point.
Log records after that scavenge point do not exist as far as that scavenge is concerned.

In this way, a scavenge can be run on the first node, creating a scavenge point. Then it can be run (potentially later) on other nodes, to scavenge up to the same point, producing the same effect on the log.

The scavenging algorithm itself consists of several phases:

### Beginning

When a scavenge is started, it first checks to see if a previous scavenge was stopped. If so, it resumes from where the previous scavenge stopped. Otherwise it begins a fresh scavenge.

When beginning a fresh scavenge, it checks to see if a scavenge point already exists that has not been reached by previous scavenges. If so, it begins scavenging up to that point. Otherwise, it writes a new scavenge point to the log (which is replicated to the other nodes) and then begins a scavenge up to there. Writing a new scavenge point also causes the active chunk to be completed so that it can be scavenged.

### Accumulation phase

During the accumulation phase, the scavenging process reads through the chunks that have been added since the previous scavenge, up to the current scavenge point.
It finds necessary information (such as tombstones and metadata records) and stores it in the scavenge database.

In this way, any particular chunk is only accumulated once, regardless of how many times scavenge is run.

::: tip
The first time the scavenge is run it needs to accumulate all the chunks. Typically, this makes the first scavenge take longer than subsequent scavenges.
:::

### Calculation phase

During the calculation phase, the scavenging process calculates which events can be discarded and which chunks they are located in for each stream that it accumulated tombstones or metadata for. It assigns weight to those chunks.

### Execution phase

The execution phase uses the data from the calculation phase to remove events from the chunks and indexes. Small chunks are then merged together.

Only chunks whose weight meets the threshold will be executed.

### Cleaning phase

This final phase removes data from the scavenge database that is no longer needed.

## Starting a scavenge

When starting a scavenge with an HTTP POST request, the following options are available.

### Threads

Specify the number of threads to use for running the scavenging process. The default value is 1.

Example:

```bash:no-line-numbers
curl -i -X POST http://127.0.0.1:2113/admin/scavenge?threads=2 -u "admin:changeit"
```

### Threshold

By default, all chunks that have events to be removed are scavenged.

Setting this option allows you to scavenge only the chunks that have a sufficiently large number of events expected to be removed. This allows scavenge to run more quickly by focusing on the chunks that would benefit from it most. The weights of the chunks that are being scavenged or skipped can be found in the log files by searching for the term "with weight". The weight of a chunk is approximately twice the number of records that can be removed from it.

Possible values for the threshold:

- `-1`: Scavenge all chunks, even if there are no event to remove. This should not be necessary in practice.
- `0`: Default value. Scavenges every chunk that has events to remove.
- `> 0`: The minimum weight a chunk must have in order to be scavenged.

Example:

```bash:no-line-numbers
curl -i -X POST http://127.0.0.1:2113/admin/scavenge?threshold=2000 -u "admin:changeit"
```

::: tip
Setting a positive threshold means that not all deleted and expired events will be removed. This may be important to consider with respect to GDPR.
:::

### Throttle percent

The scavenging process can be time-consuming and resource-intensive. You can control the speed and resource usage of the scavenge process using the `throttlePercent` option. When set to 100 (default value), the scavenge process runs at full speed. Setting it to 50 makes the process take twice as long by pausing regularly.

A scavenge can be stopped and restarted with a different `throttlePercent`.

For `throttlePercent` values:

- Throttle percent must be between 1 and 100.

- Throttle percent must be 100 for a multi-threaded scavenge.

Example:

```bash:no-line-numbers
curl -i -X POST http://127.0.0.1:2113/admin/scavenge?throttlePercent=50 -u "admin:changeit"
```

### Sync Only

The `syncOnly` option is a boolean value and is false by default. When true, it prevents the creation of a new scavenge point and will only run the scavenge if there is an existing scavenge point that has not yet been reached in a previous scavenged. After running a scavenge on one node, this flag can be used to ensure that a subsequent node scavenges to that same point.

Example:

```bash:no-line-numbers
curl -i -X POST http://127.0.0.1:2113/admin/scavenge?syncOnly=true -u "admin:changeit"
```

### Start From Chunk

This option is deprecated. It is ignored and will be removed.

## Scavenging database options

Below you can find some options that change the way how scavenging works on the server node.

### Disable chunk merging

Scavenged chunks may be small enough to be merged into a single physical chunk file of approximately 256 MB. This behaviour can be disabled with this option.

| Format               | Syntax                                |
| :------------------- | :------------------------------------ |
| Command line         | `--disable-scavenge-merging`          |
| YAML                 | `DisableScavengeMerging`              |
| Environment variable | `EVENTSTORE_DISABLE_SCAVENGE_MERGING` |

**Default**: `false`, small scavenged chunks are merged together.

### Scavenge history

Each scavenge operation gets an ID and creates a stream. You might want to look at these streams to see the
scavenge history, how much time each operation took, and how much disk space was reclaimed. However, you
might not want to keep this history forever. Use the following option to limit how long the scavenge history
stays in the database:

| Format               | Syntax                                |
| :------------------- | :------------------------------------ |
| Command line         | `--scavenge-history-max-age`          |
| YAML                 | `ScavengeHistoryMaxAge`               |
| Environment variable | `EVENTSTORE_SCAVENGE_HISTORY_MAX_AGE` |

**Default**: `30` (days)

### Always keep scavenged (_Deprecated_)

This option ensures that the newer chunk from a scavenge operation is always kept.

| Format               | Syntax                             |
| :------------------- | :--------------------------------- |
| Command line         | `--always-keep-scavenged`          |
| YAML                 | `AlwaysKeepScavenged`              |
| Environment variable | `EVENTSTORE_ALWAYS_KEEP_SCAVENGED` |

### Scavenge backend page size

Specify the page size of the scavenge database. The default value is 16 KiB.

| Format               | Syntax                                  |
| :------------------- | :-------------------------------------- |
| Command line         | `--scavenge-backend-page-size`          |
| YAML                 | `ScavengeBackendPageSize`               |
| Environment variable | `EVENTSTORE_SCAVENGE_BACKEND_PAGE_SIZE` |

**Default**::\*\*: `16` (KiB)

### Scavenge backend cache size

Specify the amount of memory, in bytes, to use for backend caching during scavenging. The default value is 64 MiB.

| Format               | Syntax                                   |
| :------------------- | :--------------------------------------- |
| Command line         | `--scavenge-backend-cache-size`          |
| YAML                 | `ScavengeBackendCacheSize`               |
| Environment variable | `EVENTSTORE_SCAVENGE_BACKEND_CACHE_SIZE` |

### Scavenge hash users cache capacity

Specify the number of stream hashes to remember when checking for collisions.
If the accumulation phase is reporting a lot of cache misses, it may benefit from increasing this number.

The default value is 100000.

| Format               | Syntax                                          |
| :------------------- | :---------------------------------------------- |
| Command line         | `--scavenge-hash-users-cache-capacity`          |
| YAML                 | `ScavengeHashUsersCacheCapacity`                |
| Environment variable | `EVENTSTORE_SCAVENGE_HASH_USERS_CACHE_CAPACITY` |

<<<<<<< HEAD
=======
## Redaction

In EventStoreDB, events are immutable and cannot be changed after they are written. Usually, when you have an event with data that needs to be deleted you should take the following steps:

- Rewrite the stream to a new stream without the data to be removed.
- Delete the old stream.
- Run a scavenge to remove the data from disk on each node in turn.

If this procedure is impractical for your use case, then you can use the redaction tool (the "redactor") to blank out the data of specific events.

::: warning
Use the redactor as a last resort and only if you know what you're doing. Redacting events may lead to unintended consequences in your subscriptions and projections!
:::

### Prerequisites

Using redaction has the following prerequisites:

- A commercial license.
- EventStoreDB version 23.6.0 or above. If running on Windows, Windows Server 2019 or above is required.
- Server configuration option: `EnableUnixSocket: True`.
- The redactor tool (see steps below on how to get it).

### Getting the redactor

Redaction requires a commercial license. Due to its sensitive nature, the tool is available only upon request. Please [contact us here](https://www.eventstore.com/contact) if you do not have commercial support, or reach out to our support team if you do.

### Running the redactor

The binary needs to be extracted and run locally on an EventStoreDB node. Similar to scavenging, redaction affects only the node where it's running. Thus, it must be run once on each node of the cluster.

The redactor takes two mandatory parameters as input:

| Parameter  | Description                                                                             |
| :--------- | --------------------------------------------------------------------------------------- |
| `--db`     | The path to the database directory containing the chunk files.                          |
| `--events` | A comma-separated list of events to be redacted in the format: `eventNumber@streamName` |

Specify `--help` to see the full list of options.

The redactor will blank out the data section of the specified events with one bits (0xFF bytes) keeping the data size exactly the same as it was before. It will also set a flag (`IsRedacted`) on the event's record to indicate that the event has been redacted. All other properties of the event such as the event type, event metadata, and timestamp will remain unchanged.

::: card
![Redactor run](./images/redaction-run.png)
:::

If you read the data of a redacted event from an external client, you should see data composed of only 0xFF bytes. The UI will also label redacted events.

::: card
![Redacted event in UI](./images/redaction-ui.png)
:::

::: tip
The redactor is not an offline tool. The EventStoreDB server must be running, as the redactor needs to communicate with it to obtain information about the events to be redacted and replace the chunk files with the redacted ones.
:::

### How the redactor works

The redactor follows these steps:

1. It establishes a connection to the database via a unix domain socket located in the database directory.

2. It then fetches information about the events to be redacted from the server via an RPC call. This information includes the chunk file the event is in and the event's position in the chunk.

3. A list is built of chunk files containing events to be redacted.

4. For each chunk in the list:
   - It is copied to a file with a .tmp extension in the database directory.
   - The requested event(s) are redacted in the .tmp chunk file.
   - The .tmp chunk is atomically switched into the database via an RPC call on the server.

>>>>>>> 0564366b
## Backup and restore

Backing up an EventStoreDB database is straightforward but relies on carrying out the steps below in the
correct order.

### Types of backups

There are two main ways to perform backups:

- **Disk snapshots**: If your infrastructure is virtualized, [disk snapshots](#disks-snapshot) are an option and the easiest way to perform backup and
  restore operations.

- **Regular file copy**:

  - [Simple full backup](#simple-full-backup--restore): when the DB size is small and the frequency of appends is low.
  - [Differential backup](#differential-backup--restore): when the DB size is large or the system has a high append frequency.

### Backup and restore best practices

- Backing up one node is recommended. However, ensure that the node you choose to back up is **up to date** and **connected to the cluster**.

- For additional safety, you can also back up at least a quorum of nodes.

- Do not attempt to back up a node using file copy at the same time a scavenge operation is running.

- [Read-only replica](./cluster.md#read-only-replica) nodes may be used as a backup source.

- When either running a backup or restoring, do not mix backup files of different nodes.

- A restore must happen on a _stopped_ node.

- The restore process can happen on any node of a cluster.

- You can restore any number of nodes in a cluster from the same backup source. It means, for example, in the
  event of a non-recoverable three node cluster, that the same backup source can be used to restore a completely new
  three node cluster.

- When you restore a node that was the backup source, perform a full backup after recovery.

### Database files information

By default, there are two directories containing data that needs to be included in the backup:

- `db/ ` where the data is located
- `index/ ` where the indexes are kept

The exact name and location are dependent on your configuration.

- `db/ ` contains:
  - the chunks files named `chk-X.Y` where `X` is the chunk number and `Y` the version.
  - the checkpoints files `*.chk` (`chaser.chk`, `epoch.chk`, `proposal.chk`, `truncate.chk`, `writer.chk`)
- `index/ ` contains:
  - the index map: `indexmap`
  - the indexes: UUID named files , e.g `5a1a8395-94ee-40c1-bf93-aa757b5887f8`

### Disks snapshot

If the `db/ ` and `index/ ` directories are on the same volume, a snapshot of that volume is enough.

However, if they are on different volumes, take first a snapshot of the volume containing the `index/ `
directory and then a snapshot of the volume containing the `db/ ` directory.

### Simple full backup & restore

#### Backup

1. Copy any index checkpoint files (`<index directory>/**/*.chk`) to your backup location.
2. Copy the other index files to your backup location (the rest of `<index directory>`, excluding the checkpoints).
3. Copy the database checkpoint files (`*.chk`) to your backup location.
4. Copy the chunk files (`chunk-X.Y`) to your backup location.

For example, with a database in `data` and index in `data/index`:

```bash:no-line-numbers
rsync -aIR data/./index/**/*.chk backup
rsync -aI --exclude '*.chk' data/index backup
rsync -aI data/*.chk backup
rsync -a data/*.0* backup
```

#### Restore

1. Ensure the EventStoreDB process is stopped. Restoring a database on running instance is not possible and,
   in most cases, will lead to data corruption.
2. Copy all files to the desired location.
3. Create a copy of `chaser.chk` and call it `truncate.chk`. This effectively overwrites the
   restored `truncate.chk`.

### Differential backup & restore

The following procedure is designed to minimize the backup storage space, and can be used to do a full and
differential backup.

#### Backup

First backup the index:

1. If there are no files in the index directory (apart from directories), go to step 7.
2. Copy the `index/indexmap` file to the backup. If the source file does not exist, repeat until it does.
3. Make a list `indexFiles` of all the `index/<GUID>` and `index/<GUID>.bloomfilter` files in the source.
4. Copy the files listed in `indexFiles` to the backup, skipping file names already in the backup.
5. Compare the contents of the `indexmap` file in the source and the backup. If they are different (i.e. the
   `indexmap` file has changed since step 2 or no longer exists), go back to step 2.
6. Remove `index/<GUID>` and `index/<GUID>.bloomfilter` files from the backup that are not listed
   in `indexFiles`.
7. Copy the `index/stream-existence/streamExistenceFilter.chk` file (if present) to the backup.
8. Copy the `index/stream-existence/streamExistenceFilter.dat` file (if present) to the backup.
9. Copy the `index/scavenging/scavenging.db` file (if present) to the backup. It should be the only file in the `scavenging` directory.

Then backup the log:

1. Rename the last chunk in the backup to have a `.old` suffix. e.g. rename `chunk-000123.000000`
   to `chunk-000123.000000.old`.
2. Copy `chaser.chk` to the backup.
3. Copy `epoch.chk` to the backup.
4. Copy `writer.chk` to the backup.
5. Copy `proposal.chk` to the backup.
6. Make a list `chunkFiles` of all chunk files (`chunk-X.Y`) in the source.
7. Copy the files listed in `chunkFiles` to the backup, skipping file names already in the backup. All files
   should copy successfully. None should have been deleted since scavenge is not running.
8. Remove any chunks from the backup that are not in the `chunksFiles` list. This will include the `.old`
   file from step 1.

#### Restore

1. Ensure the Event Store DB process is stopped. Restoring a database on running instance is not possible and,
   in most cases, will lead to data corruption.
2. Copy all files to the desired location.
3. Create a copy of `chaser.chk` and call it `truncate.chk`.

### Other options for data recovery

#### Additional node (aka Hot Backup)

Increase the cluster size from 3 to 5 to keep further copies of data. This increase in the cluster size will
slow the cluster's writing performance as two follower nodes will need to confirm each write.

Alternatively, you can use a [read-only replica](./cluster.md#read-only-replica) node, which is not a part of
the cluster. In this case, the write performance will be minimally impacted.

#### Alternative storage

Set up a durable subscription that writes all events to another storage mechanism such as a key/value or
column store. These methods would require a manual set up for restoring a cluster node or group.

#### Backup cluster

Use a second EventStoreDB cluster as a backup. Such a strategy is known as a primary/secondary back up scheme.

The primary cluster asynchronously pushes data to the second cluster using a durable subscription. The second
cluster is available in case of a disaster on the primary cluster.

If you are using this strategy, we recommend you only support manual fail over from primary to secondary as
automated strategies risk causing a [split brain](http://en.wikipedia.org/wiki/Split-brain_%28computing%29)
problem.

## Certificate update upon expiry

In EventStoreDB, the certificates require updating when they have expired or are going to expire soon. Follow the steps below to perform a rolling certificate update.

### Step 1: Generate new certificates

The new certificates can be created in the same manner as you generated the existing certificates.
You can use the EventStore [es-gencert-cli](https://github.com/EventStore/es-gencert-cli) tool to generate the CA and node certificates.
You can also follow the [Configurator](https://configurator.eventstore.com/) to create commands for generating the certificates based on your cluster's configuration.

::: tip
As of version 23.10.0, it is possible to do a rolling update with new certificates having a Common Name (CN) that's different from the original certificates. If `CertificateReservedNodeCommonName` was set in your configuration, any changes to its value will be taken into consideration during a config reload.
:::

### Step 2: Replace the certificates

The next step is to replace the outdated certificates with the newly generated certificates.

If you are using symlinks, then you can update the symlink to point it to the new certificates.

#### Linux OS

We normally have a symlink that points to the existing certificates:

ca -> `/etc/eventstore/certs/ca`
node.crt -> `/etc/eventstore/certs/node.crt`
node.key -> `/etc/eventstore/certs/node.key`

Update the symlink so that the link points to the new certificates:

ca -> `/etc/eventstore/newCerts/ca`
node.crt -> `/etc/eventstore/newCerts/node.crt`
node.key -> `/etc/eventstore/newCerts/node.key`

In the above example we have the links in a folder at path `/home/ubuntu/links`.

### Step 3: Reload the configuration

You can reload the certificate configuration without restarting the node by issuing the following curl command.

```bash:no-line-numbers
curl -k -X POST --basic https://{nodeAddress}:{HttpPort}/admin/reloadconfig -u {username}:{Password}
```

For Example:

```bash:no-line-numbers
curl -k -X POST --basic https://127.0.0.1:2113/admin/reloadconfig -u admin:changeit
```

#### Linux OS

Linux users can also send the SIGHUP signal to the EventStoreDB to reload the certificates.

For Example:

```
kill -s SIGHUP 38956
```

Here "38956" is the Process ID (PID) of EventStoreDB on our local machine. To find the PID, use the following command in the Linux terminal.

```
pidof eventstored
```

Once the configuration has been reloaded successfully, the server logs will look something like:

```
[108277,30,14:46:07.453,INF] Reloading the node's configuration since a request has been received on /admin/reloadconfig.
[108277,29,14:46:07.457,INF] Loading the node's certificate(s) from file: "/home/ubuntu/links/node.crt"
[108277,29,14:46:07.488,INF] Loading the node's certificate. Subject: "CN=eventstoredb-node", Previous thumbprint: "05526714107700C519E24794E8964A3B30EF9BD0", New thumbprint: "BE6D5CD681D7B9281D60A5969B5A7E31AF775E9F"
[108277,29,14:46:07.488,INF] Loading intermediate certificate. Subject: "CN=EventStoreDB Intermediate CA 78ae8d5a159b247568039cf64f4b04ad, O=Event Store Ltd, C=UK", Thumbprint: "ED4AA0C5ED4AD120DDEE2FA8B3B0CCC5A30B81E3"
[108277,29,14:46:07.489,INF] Loading trusted root certificates.
[108277,29,14:46:07.490,INF] Loading trusted root certificate file: "/home/ubuntu/links/ca/ca.crt"
[108277,29,14:46:07.491,INF] Loading trusted root certificate. Subject: "CN=EventStoreDB CA c39fece76b4efcb65846145c942c037c, O=Event Store Ltd, C=UK", Thumbprint: "5F020804E8D7C419F9FC69ED3B4BC72DD79A5996"
[108277,29,14:46:07.493,INF] Certificate chain verification successful.
[108277,29,14:46:07.493,INF] All certificates successfully loaded.
[108277,29,14:46:07.494,INF] The node's configuration was successfully reloaded
```

::: tip
If there are any errors during loading certificates, the new configuration changes will not take effect.
:::

The server logs the following error when the node certificate is not available at the path specified in the EventStore configuration file.

```
[108277,30,14:49:47.481,INF] Reloading the node's configuration since a request has been received on /admin/reloadconfig.
[108277,29,14:49:47.488,INF] Loading the node's certificate(s) from file: "/home/ubuntu/links/node.crt"
[108277,29,14:49:47.489,ERR] An error has occurred while reloading the configuration
System.IO.FileNotFoundException: Could not find file '/home/ubuntu/links/node.key'.
```

### Step 4: Update the other nodes

Now update the certificates on the other nodes.

### Step 5: Monitor the cluster

The connection between nodes in EventStoreDB reset every 10 minutes so the new configuration won’t take immediate effect. Use this time to update the certificates on all of the nodes. It is advisable to monitor the cluster after this timeframe to make sure everything is working as expected.
The EventStoreDB will log certificate errors if the certificates are not reloaded on all of the nodes before the connection resets.

```
[108277,29,14:59:47.489,ERR] eventstoredb-node : A certificate chain could not be built to a trusted root authority.
[108277,29,14:59:47.489,ERR] Client certificate validation error: "The certificate (CN=eventstoredb-node) provided by the client failed validation with the following error(s): RemoteCertificateChainErrors (PartialChain)"
```

The above error indicates that there is some issue with the certificate because the reload process is not yet completed on all the nodes. The error can be safely ignored during the duration of the reloading certificate process, but the affected nodes will not be able to communicate with each other until the certificates have been updated on all the nodes.

::: warning
It can take up to 10 minutes for certificate changes to take effect. Certificates on all nodes should be updated within this window to avoid connection issues.
:::<|MERGE_RESOLUTION|>--- conflicted
+++ resolved
@@ -304,80 +304,6 @@
 | YAML                 | `ScavengeHashUsersCacheCapacity`                |
 | Environment variable | `EVENTSTORE_SCAVENGE_HASH_USERS_CACHE_CAPACITY` |
 
-<<<<<<< HEAD
-=======
-## Redaction
-
-In EventStoreDB, events are immutable and cannot be changed after they are written. Usually, when you have an event with data that needs to be deleted you should take the following steps:
-
-- Rewrite the stream to a new stream without the data to be removed.
-- Delete the old stream.
-- Run a scavenge to remove the data from disk on each node in turn.
-
-If this procedure is impractical for your use case, then you can use the redaction tool (the "redactor") to blank out the data of specific events.
-
-::: warning
-Use the redactor as a last resort and only if you know what you're doing. Redacting events may lead to unintended consequences in your subscriptions and projections!
-:::
-
-### Prerequisites
-
-Using redaction has the following prerequisites:
-
-- A commercial license.
-- EventStoreDB version 23.6.0 or above. If running on Windows, Windows Server 2019 or above is required.
-- Server configuration option: `EnableUnixSocket: True`.
-- The redactor tool (see steps below on how to get it).
-
-### Getting the redactor
-
-Redaction requires a commercial license. Due to its sensitive nature, the tool is available only upon request. Please [contact us here](https://www.eventstore.com/contact) if you do not have commercial support, or reach out to our support team if you do.
-
-### Running the redactor
-
-The binary needs to be extracted and run locally on an EventStoreDB node. Similar to scavenging, redaction affects only the node where it's running. Thus, it must be run once on each node of the cluster.
-
-The redactor takes two mandatory parameters as input:
-
-| Parameter  | Description                                                                             |
-| :--------- | --------------------------------------------------------------------------------------- |
-| `--db`     | The path to the database directory containing the chunk files.                          |
-| `--events` | A comma-separated list of events to be redacted in the format: `eventNumber@streamName` |
-
-Specify `--help` to see the full list of options.
-
-The redactor will blank out the data section of the specified events with one bits (0xFF bytes) keeping the data size exactly the same as it was before. It will also set a flag (`IsRedacted`) on the event's record to indicate that the event has been redacted. All other properties of the event such as the event type, event metadata, and timestamp will remain unchanged.
-
-::: card
-![Redactor run](./images/redaction-run.png)
-:::
-
-If you read the data of a redacted event from an external client, you should see data composed of only 0xFF bytes. The UI will also label redacted events.
-
-::: card
-![Redacted event in UI](./images/redaction-ui.png)
-:::
-
-::: tip
-The redactor is not an offline tool. The EventStoreDB server must be running, as the redactor needs to communicate with it to obtain information about the events to be redacted and replace the chunk files with the redacted ones.
-:::
-
-### How the redactor works
-
-The redactor follows these steps:
-
-1. It establishes a connection to the database via a unix domain socket located in the database directory.
-
-2. It then fetches information about the events to be redacted from the server via an RPC call. This information includes the chunk file the event is in and the event's position in the chunk.
-
-3. A list is built of chunk files containing events to be redacted.
-
-4. For each chunk in the list:
-   - It is copied to a file with a .tmp extension in the database directory.
-   - The requested event(s) are redacted in the .tmp chunk file.
-   - The .tmp chunk is atomically switched into the database via an RPC call on the server.
-
->>>>>>> 0564366b
 ## Backup and restore
 
 Backing up an EventStoreDB database is straightforward but relies on carrying out the steps below in the
