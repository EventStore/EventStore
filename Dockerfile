--- conflicted
+++ resolved
@@ -6,12 +6,9 @@
 WORKDIR /build/ci
 COPY ./ci ./
 
-<<<<<<< HEAD
-=======
 WORKDIR /build/docs
 COPY ./docs ./
 
->>>>>>> 52a9b498
 WORKDIR /build/src
 COPY ./src/EventStore.sln ./src/*/*.csproj ./src/Directory.Build.* ./
 RUN for file in $(ls *.csproj); do mkdir -p ./${file%.*}/ && mv $file ./${file%.*}/; done
@@ -19,11 +16,7 @@
 COPY ./src .
 
 WORKDIR /build/.git
-<<<<<<< HEAD
-COPY ./.git/ .
-=======
 COPY ./.git .
->>>>>>> 52a9b498
 
 WORKDIR /build/src
 RUN find /build/src -maxdepth 1 -type d -name "*.Tests" -print0 | xargs -I{} -0 -n1 sh -c \
