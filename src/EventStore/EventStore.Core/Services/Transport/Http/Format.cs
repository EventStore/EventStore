--- conflicted
+++ resolved
@@ -154,11 +154,7 @@
             if (writeEvents == null)
                 return string.Empty;
 
-<<<<<<< HEAD
             return codec.To(new ClientMessageDto.WriteEventsText(
-=======
-            return codec.To(new HttpClientMessageDto.WriteEventText(
->>>>>>> 891980fe
                 writeEvents.ExpectedVersion,
                 writeEvents.Events.Select(e => new HttpClientMessageDto.ClientEventText(e.EventId, 
                                                                                     e.EventType,
@@ -182,11 +178,7 @@
                 switch (completed.Result)
                 {
                     case SingleReadResult.Success:
-<<<<<<< HEAD
                         return AutoEventConverter.SmartFormat(completed, entity.ResponseCodec);
-=======
-                        return EventConversion.ConvertOnRead(completed, entity.ResponseCodec);
->>>>>>> 891980fe
                     case SingleReadResult.NotFound:
                     case SingleReadResult.NoStream:
                     case SingleReadResult.StreamDeleted:
