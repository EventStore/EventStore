--- conflicted
+++ resolved
@@ -24,12 +24,8 @@
         public int ExternalSecureTcpPort { get { return _helper.Get(() => ExternalSecureTcpPort); } }
         public bool Force { get { return _helper.Get(() => Force); } }
         public int ClusterSize { get { return _helper.Get(() => ClusterSize); } }
-<<<<<<< HEAD
-        public int MinFlushDelayMs { get { return _helper.Get(() => MinFlushDelayMs); } }
         public int NodePriority { get { return _helper.Get(() => NodePriority); } }
-=======
         public double MinFlushDelayMs { get { return _helper.Get(() => MinFlushDelayMs); } }
->>>>>>> d95bf087
 
         public int CommitCount { get { return _helper.Get(() => CommitCount); } }
         public int PrepareCount { get { return _helper.Get(() => PrepareCount); } }
