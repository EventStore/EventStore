﻿// Copyright (c) 2012, Event Store LLP
// All rights reserved.
// 
// Redistribution and use in source and binary forms, with or without
// modification, are permitted provided that the following conditions are
// met:
// 
// Redistributions of source code must retain the above copyright notice,
// this list of conditions and the following disclaimer.
// Redistributions in binary form must reproduce the above copyright
// notice, this list of conditions and the following disclaimer in the
// documentation and/or other materials provided with the distribution.
// Neither the name of the Event Store LLP nor the names of its
// contributors may be used to endorse or promote products derived from
// this software without specific prior written permission
// THIS SOFTWARE IS PROVIDED BY THE COPYRIGHT HOLDERS AND CONTRIBUTORS
// "AS IS" AND ANY EXPRESS OR IMPLIED WARRANTIES, INCLUDING, BUT NOT
// LIMITED TO, THE IMPLIED WARRANTIES OF MERCHANTABILITY AND FITNESS FOR
// A PARTICULAR PURPOSE ARE DISCLAIMED. IN NO EVENT SHALL THE COPYRIGHT
// HOLDER OR CONTRIBUTORS BE LIABLE FOR ANY DIRECT, INDIRECT, INCIDENTAL,
// SPECIAL, EXEMPLARY, OR CONSEQUENTIAL DAMAGES (INCLUDING, BUT NOT
// LIMITED TO, PROCUREMENT OF SUBSTITUTE GOODS OR SERVICES; LOSS OF USE,
// DATA, OR PROFITS; OR BUSINESS INTERRUPTION) HOWEVER CAUSED AND ON ANY
// THEORY OF LIABILITY, WHETHER IN CONTRACT, STRICT LIABILITY, OR TORT
// (INCLUDING NEGLIGENCE OR OTHERWISE) ARISING IN ANY WAY OUT OF THE USE
// OF THIS SOFTWARE, EVEN IF ADVISED OF THE POSSIBILITY OF SUCH DAMAGE.
// 

using System;
using System.Linq;
using System.Net;
using System.Net.Sockets;
using System.Text;
using System.Threading;
using EventStore.ClientAPI.Exceptions;
using EventStore.Common.Log;
using EventStore.Core.Services.Transport.Tcp;
using EventStore.TestClient.Commands.RunTestScenarios;
using EventStore.Transport.Tcp;
using ILogger = EventStore.Common.Log.ILogger;

namespace EventStore.TestClient.Commands
{
    internal class RunTestScenariosProcessor : ICmdProcessor
    {
        private static readonly ILogger Log = LogManager.GetLoggerFor<RunTestScenariosProcessor>();
        private const string AllScenariosFlag = "ALL";

        public string Keyword
        {
            get
            {
                return string.Format("RT");
            }
        }

        public string Usage
        {
            get
            {
                const string usage = "<max concurrent requests, int> " +
                                     "\n<connections, int> " +
                                     "\n<streams count, int> " +
                                     "\n<eventsPerStream, int> " +
                                     "\n<streams delete step, int> " +
                                     "\n<scenario name, string, " + AllScenariosFlag + " for all scenarios>" +
                                     "\n<execution period minutes, int>" +
                                     "\n<dbParentPath or custom node, string or ip:tcp:http>";

                return usage;
            }
        }

        public bool Execute(CommandProcessorContext context, string[] args)
        {
            if (args.Length != 0 && false == (args.Length == 7 || args.Length == 8))
                return false;

            var maxConcurrentRequests = 20;
            var connections = 10;
            var streams = 100;
            var eventsPerStream = 400;
            var streamDeleteStep = 7;
            var scenarioName = "";
            var executionPeriodMinutes = 2;
            string dbParentPath = null;
            NodeConnectionInfo customNode = null;

            {
                if (args.Length == 9)
                {
                    throw new ArgumentException("Not compatible arguments, only one of <dbPath> or <custom node> can be specified.");
                }

                if (args.Length == 8)
                {
                    IPAddress ip;
                    int tcpPort;
                    int httpPort;

                    var atoms = args[7].Split(':');
                    if (atoms.Length == 3
                        && IPAddress.TryParse(atoms[0], out ip)
                        && int.TryParse(atoms[1], out tcpPort)
                        && int.TryParse(atoms[2], out httpPort))
                    {
                        customNode = new NodeConnectionInfo(ip, tcpPort, httpPort);

                        args = CutLastArgument(args);
                    }
                }

                if (args.Length == 7 || args.Length == 8)
                {
                    try
                    {
                        maxConcurrentRequests = int.Parse(args[0]);
                        connections = int.Parse(args[1]);
                        streams = int.Parse(args[2]);
                        eventsPerStream = int.Parse(args[3]);
                        streamDeleteStep = int.Parse(args[4]);
                        scenarioName = args[5];
                        executionPeriodMinutes = int.Parse(args[6]);

                        if (args.Length == 8)
                        {
                            dbParentPath = args[7];
                        }
                        else
                        {
                            var envDbPath = Environment.GetEnvironmentVariable("EVENTSTORE_DATABASEPATH");
                            if (!string.IsNullOrEmpty(envDbPath))
                                dbParentPath = envDbPath;
                        }

                    }
                    catch (Exception e)
                    {
                        Log.Error("Invalid arguments ({0})", e.Message);
                        return false;
                    }
                }
            }

            context.IsAsync();

            Log.Info("\n---" +
                     "\nRunning scenario {0} using {1} connections with {2} max concurrent requests," +
                     "\nfor {3} streams {4} events each deleting every {5}th stream. " +
                     "\nExecution period {6} minutes. " +
                     "\nDatabase path {7};" +
                     "\nCustom Node {8};" +
                     "\n---",
                     scenarioName,
                     connections,
                     maxConcurrentRequests,
                     streams,
                     eventsPerStream,
                     streamDeleteStep,
                     executionPeriodMinutes,
                     dbParentPath,
                     customNode);

            var directTcpSender = CreateDirectTcpSender(context);
            var allScenarios = new IScenario[]
            {
                new LoopingScenario(directTcpSender, 
                                    maxConcurrentRequests, 
                                    connections, 
                                    streams, 
                                    eventsPerStream, 
                                    streamDeleteStep, 
                                    TimeSpan.FromMinutes(executionPeriodMinutes),
                                    dbParentPath,
                                    customNode), 
                new ProjectionsKillScenario(directTcpSender,
                                            maxConcurrentRequests,
                                            connections,
                                            streams,
                                            eventsPerStream,
                                            streamDeleteStep, 
                                            dbParentPath,
                                            customNode),
                new ProjForeachForcedCommonNameScenario(directTcpSender,
                                            maxConcurrentRequests,
                                            connections,
                                            streams,
                                            eventsPerStream,
                                            streamDeleteStep,
                                            TimeSpan.FromMinutes(executionPeriodMinutes),
<<<<<<< HEAD
                                            dbParentPath),
                new ProjGenerateSampleData(directTcpSender,
                                            maxConcurrentRequests,
                                            connections,
                                            streams,
                                            eventsPerStream,
                                            streamDeleteStep,
                                            dbParentPath),
=======
                                            dbParentPath,
                                            customNode),
>>>>>>> 5b391c99
                new ProjForeachForcedCommonNameNoRestartScenario (directTcpSender, 
                                            maxConcurrentRequests, 
                                            connections, 
                                            streams, 
                                            eventsPerStream, 
                                            streamDeleteStep, 
                                            TimeSpan.FromMinutes(executionPeriodMinutes),
                                            dbParentPath,
                                            customNode), 
                new LoopingProjTranWriteScenario(directTcpSender, 
                                            maxConcurrentRequests, 
                                            connections, 
                                            streams, 
                                            eventsPerStream, 
                                            streamDeleteStep,
                                            TimeSpan.FromMinutes(executionPeriodMinutes),
                                            dbParentPath,
                                            customNode), 
                new LoopingProjectionKillScenario(directTcpSender, 
                                                  maxConcurrentRequests, 
                                                  connections, 
                                                  streams, 
                                                  eventsPerStream, 
                                                  streamDeleteStep, 
                                                  TimeSpan.FromMinutes(executionPeriodMinutes),
                                                  dbParentPath,
                                                  customNode), 
                new MassProjectionsScenario(directTcpSender, 
                                            maxConcurrentRequests, 
                                            connections, 
                                            streams, 
                                            eventsPerStream, 
                                            streamDeleteStep, 
                                            dbParentPath,
                                            customNode),
                new ProjectionWrongTagCheck(directTcpSender, 
                                            maxConcurrentRequests, 
                                            connections, 
                                            streams, 
                                            eventsPerStream, 
                                            streamDeleteStep, 
                                            TimeSpan.FromMinutes(executionPeriodMinutes),
                                            dbParentPath,
                                            customNode), 
                };

            Log.Info("Found scenarios {0} total :\n{1}.", allScenarios.Length, allScenarios.Aggregate(new StringBuilder(),
                                                                                                       (sb, s) => sb.AppendFormat("{0}, ", s.GetType().Name)));
            var scenarios = allScenarios.Where(x => scenarioName == AllScenariosFlag
                                                    || x.GetType().Name.Equals(scenarioName, StringComparison.InvariantCultureIgnoreCase))
                                        .ToArray();

            Log.Info("Running test scenarios ({0} total)...", scenarios.Length);

            foreach (var scenario in scenarios)
            {
                using (scenario)
                {
                    try
                    {
                        Log.Info("Run scenario {0}", scenario.GetType().Name);
                        scenario.Run();
                        scenario.Clean();
                        Log.Info("Scenario run successfully");
                    }
                    catch (Exception e)
                    {
                        context.Fail(e);
                    }
                }
            }
            Log.Info("Finished running test scenarios");

            if (context.ExitCode == 0)
                context.Success();

            return true;
        }

        private static string[] CutLastArgument(string[] args)
        {
            var cutArgs = new string[7];
            Array.Copy(args, cutArgs, 7);
            return cutArgs;
        }

        private Action<IPEndPoint, byte[]> CreateDirectTcpSender(CommandProcessorContext context)
        {
            const int timeoutMilliseconds = 4000;

            Action<IPEndPoint, byte[]> sender = (tcpEndPoint, bytes) =>
            {
                var sent = new AutoResetEvent(false);

                Action<TcpTypedConnection<byte[]>, TcpPackage> handlePackage = (_, __) => { };
                Action<TcpTypedConnection<byte[]>> established = connection =>
                {
                    connection.EnqueueSend(bytes);
                    connection.Close();
                    sent.Set();
                };
                Action<TcpTypedConnection<byte[]>, SocketError> closed = (_, __) => sent.Set();

                context.Client.CreateTcpConnection(context, handlePackage, established, closed, false, tcpEndPoint);
                if (!sent.WaitOne(timeoutMilliseconds))
                    throw new ApplicationException("Connection to server was not closed in time.");
            };   

            return sender;
        }
    }
}<|MERGE_RESOLUTION|>--- conflicted
+++ resolved
@@ -188,19 +188,8 @@
                                             eventsPerStream,
                                             streamDeleteStep,
                                             TimeSpan.FromMinutes(executionPeriodMinutes),
-<<<<<<< HEAD
-                                            dbParentPath),
-                new ProjGenerateSampleData(directTcpSender,
-                                            maxConcurrentRequests,
-                                            connections,
-                                            streams,
-                                            eventsPerStream,
-                                            streamDeleteStep,
-                                            dbParentPath),
-=======
                                             dbParentPath,
                                             customNode),
->>>>>>> 5b391c99
                 new ProjForeachForcedCommonNameNoRestartScenario (directTcpSender, 
                                             maxConcurrentRequests, 
                                             connections, 
