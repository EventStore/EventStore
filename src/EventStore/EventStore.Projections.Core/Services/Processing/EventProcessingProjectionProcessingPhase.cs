// Copyright (c) 2012, Event Store LLP
// All rights reserved.
// 
// Redistribution and use in source and binary forms, with or without
// modification, are permitted provided that the following conditions are
// met:
// 
// Redistributions of source code must retain the above copyright notice,
// this list of conditions and the following disclaimer.
// Redistributions in binary form must reproduce the above copyright
// notice, this list of conditions and the following disclaimer in the
// documentation and/or other materials provided with the distribution.
// Neither the name of the Event Store LLP nor the names of its
// contributors may be used to endorse or promote products derived from
// this software without specific prior written permission
// THIS SOFTWARE IS PROVIDED BY THE COPYRIGHT HOLDERS AND CONTRIBUTORS
// "AS IS" AND ANY EXPRESS OR IMPLIED WARRANTIES, INCLUDING, BUT NOT
// LIMITED TO, THE IMPLIED WARRANTIES OF MERCHANTABILITY AND FITNESS FOR
// A PARTICULAR PURPOSE ARE DISCLAIMED. IN NO EVENT SHALL THE COPYRIGHT
// HOLDER OR CONTRIBUTORS BE LIABLE FOR ANY DIRECT, INDIRECT, INCIDENTAL,
// SPECIAL, EXEMPLARY, OR CONSEQUENTIAL DAMAGES (INCLUDING, BUT NOT
// LIMITED TO, PROCUREMENT OF SUBSTITUTE GOODS OR SERVICES; LOSS OF USE,
// DATA, OR PROFITS; OR BUSINESS INTERRUPTION) HOWEVER CAUSED AND ON ANY
// THEORY OF LIABILITY, WHETHER IN CONTRACT, STRICT LIABILITY, OR TORT
// (INCLUDING NEGLIGENCE OR OTHERWISE) ARISING IN ANY WAY OUT OF THE USE
// OF THIS SOFTWARE, EVEN IF ADVISED OF THE POSSIBILITY OF SUCH DAMAGE.
// 
using System;
using System.Diagnostics;
using System.Linq;
using EventStore.Common.Log;
using EventStore.Core.Bus;
using EventStore.Projections.Core.Messages;

namespace EventStore.Projections.Core.Services.Processing
{
    public class EventProcessingProjectionProcessingPhase : EventSubscriptionBasedProjectionProcessingPhase,
        IHandle<EventReaderSubscriptionMessage.CommittedEventReceived>,
        IHandle<EventReaderSubscriptionMessage.PartitionEofReached>,
<<<<<<< HEAD
        IHandle<EventReaderSubscriptionMessage.PartitionDeleted>,
=======
        IHandle<EventReaderSubscriptionMessage.PartitionMeasured>,
>>>>>>> 2139d440
        IEventProcessingProjectionPhase
    {
        private readonly IProjectionStateHandler _projectionStateHandler;
        private readonly bool _definesStateTransform;
        private readonly StatePartitionSelector _statePartitionSelector;
        private readonly bool _isBiState;

        private string _handlerPartition;
        //private bool _sharedStateSet;
        private readonly Stopwatch _stopwatch;


        public EventProcessingProjectionProcessingPhase(
            CoreProjection coreProjection, Guid projectionCorrelationId, IPublisher publisher,
            ProjectionConfig projectionConfig, Action updateStatistics, IProjectionStateHandler projectionStateHandler,
            PartitionStateCache partitionStateCache, bool definesStateTransform, string projectionName, ILogger logger,
            CheckpointTag zeroCheckpointTag, ICoreProjectionCheckpointManager coreProjectionCheckpointManager,
            StatePartitionSelector statePartitionSelector, ReaderSubscriptionDispatcher subscriptionDispatcher,
            IReaderStrategy readerStrategy, IResultWriter resultWriter, bool useCheckpoints, bool stopOnEof,
            bool isBiState, bool orderedPartitionProcessing)
            : base(
                publisher, coreProjection, projectionCorrelationId, coreProjectionCheckpointManager, projectionConfig,
                projectionName, logger, zeroCheckpointTag, partitionStateCache, resultWriter, updateStatistics,
                subscriptionDispatcher, readerStrategy, useCheckpoints, stopOnEof, orderedPartitionProcessing, isBiState)
        {

            _projectionStateHandler = projectionStateHandler;
            _definesStateTransform = definesStateTransform;
            _statePartitionSelector = statePartitionSelector;
            _isBiState = isBiState;

            _stopwatch = new Stopwatch();

        }

        public void Handle(EventReaderSubscriptionMessage.CommittedEventReceived message)
        {
            //TODO:  make sure this is no longer required : if (_state != State.StateLoaded)
            if (IsOutOfOrderSubscriptionMessage(message))
                return;
            RegisterSubscriptionMessage(message);
            try
            {
                CheckpointTag eventTag = message.CheckpointTag;
                var committedEventWorkItem = new CommittedEventWorkItem(this, message, _statePartitionSelector);
                _processingQueue.EnqueueTask(committedEventWorkItem, eventTag);
                if (_state == PhaseState.Running) // prevent processing mostly one projection
                    EnsureTickPending();
            }
            catch (Exception ex)
            {
                _coreProjection.SetFaulted(ex);
            }
        }

        public void Handle(EventReaderSubscriptionMessage.PartitionDeleted message)
        {
            //TODO:  make sure this is no longer required : if (_state != State.StateLoaded)
            if (IsOutOfOrderSubscriptionMessage(message))
                return;
            RegisterSubscriptionMessage(message);
            try
            {
                if (_statePartitionSelector.EventReaderBasePartitionDeletedIsSupported())
                {
                    var partitionDeletedWorkItem = new PartitionDeletedWorkItem(this, message);
                    _processingQueue.EnqueueOutOfOrderTask(partitionDeletedWorkItem);
                    if (_state == PhaseState.Running) // prevent processing mostly one projection
                        EnsureTickPending();
                }
            }
            catch (Exception ex)
            {
                _coreProjection.SetFaulted(ex);
            }
        }

        public void Handle(EventReaderSubscriptionMessage.PartitionEofReached message)
        {
            if (IsOutOfOrderSubscriptionMessage(message))
                return;
            RegisterSubscriptionMessage(message);
            try
            {
                var partitionCompletedWorkItem = new PartitionCompletedWorkItem(
                    this, _checkpointManager, message.Partition, message.CheckpointTag);
                _processingQueue.EnqueueTask(
                    partitionCompletedWorkItem, message.CheckpointTag, allowCurrentPosition: true);
                ProcessEvent();
            }
            catch (Exception ex)
            {
                _coreProjection.SetFaulted(ex);
            }
        }


        public string TransformCatalogEvent(EventReaderSubscriptionMessage.CommittedEventReceived message)
        {
            switch (_state)
            {
                case PhaseState.Running:
                    var result = InternalTransformCatalogEvent(message);
                    return result;
                case PhaseState.Stopped:
                    _logger.Error("Ignoring committed catalog event in stopped state");
                    return null;
                default:
                    throw new NotSupportedException();
            }
        }

        public EventProcessedResult ProcessCommittedEvent(
            EventReaderSubscriptionMessage.CommittedEventReceived message, string partition)
        {
            switch (_state)
            {
                case PhaseState.Running:
                    var result = InternalProcessCommittedEvent(partition, message);
                    return result;
                case PhaseState.Stopped:
                    _logger.Error("Ignoring committed event in stopped state");
                    return null;
                default:
                    throw new NotSupportedException();
            }
        }

        public EventProcessedResult ProcessPartitionDeleted(string partition, CheckpointTag deletedPosition)
        {
            switch (_state)
            {
                case PhaseState.Running:
                    var result = InternalProcessPartitionDeleted(partition, deletedPosition);
                    return result;
                case PhaseState.Stopped:
                    _logger.Error("Ignoring committed event in stopped state");
                    return null;
                default:
                    throw new NotSupportedException();
            }
        }

        private EventProcessedResult InternalProcessCommittedEvent(
            string partition, EventReaderSubscriptionMessage.CommittedEventReceived message)
        {
            string newState;
            string projectionResult;
            EmittedEventEnvelope[] emittedEvents;
            //TODO: support shared state
            string newSharedState;
            var hasBeenProcessed = SafeProcessEventByHandler(
                partition, message, out newState, out newSharedState, out projectionResult, out emittedEvents);
            if (hasBeenProcessed)
            {
                var newPartitionState = new PartitionState(newState, projectionResult, message.CheckpointTag);
                var newSharedPartitionState = newSharedState != null
                    ? new PartitionState(newSharedState, null, message.CheckpointTag)
                    : null;

                return InternalCommittedEventProcessed(
                    partition, message, emittedEvents, newPartitionState, newSharedPartitionState);
            }
            return null;
        }

        private EventProcessedResult InternalProcessPartitionDeleted(
            string partition, CheckpointTag deletedPosition)
        {
            string newState;
            string projectionResult;
            var hasBeenProcessed = SafeProcessPartitionDeletedByHandler(
                partition, deletedPosition, out newState, out projectionResult);
            if (hasBeenProcessed)
            {
                var newPartitionState = new PartitionState(newState, projectionResult, deletedPosition);

                return InternalPartitionDeletedProcessed(partition, deletedPosition, newPartitionState);
            }
            return null;
        }

        private string InternalTransformCatalogEvent(
            EventReaderSubscriptionMessage.CommittedEventReceived message)
        {
            var result = SafeTransformCatalogEventByHandler(message);
            return result;
        }

        private bool SafeProcessEventByHandler(
            string partition, EventReaderSubscriptionMessage.CommittedEventReceived message, out string newState,
            out string newSharedState, out string projectionResult, out EmittedEventEnvelope[] emittedEvents)
        {
            projectionResult = null;
            //TODO: not emitting (optimized) projection handlers can skip serializing state on each processed event
            bool hasBeenProcessed;
            try
            {
                hasBeenProcessed = ProcessEventByHandler(
                    partition, message, out newState, out newSharedState, out projectionResult, out emittedEvents);
            }
            catch (Exception ex)
            {
                // update progress to reflect exact fault position
                _checkpointManager.Progress(message.Progress);
                SetFaulting(
                    String.Format(
                        "The {0} projection failed to process an event.\r\nHandler: {1}\r\nEvent Position: {2}\r\n\r\nMessage:\r\n\r\n{3}",
                        _projectionName, GetHandlerTypeName(), message.CheckpointTag, ex.Message), ex);
                newState = null;
                newSharedState = null;
                emittedEvents = null;
                hasBeenProcessed = false;
            }
            newState = newState ?? "";
            return hasBeenProcessed;
        }

        private bool SafeProcessPartitionDeletedByHandler(
            string partition, CheckpointTag deletedPosition, out string newState,
            out string projectionResult)
        {
            projectionResult = null;
            //TODO: not emitting (optimized) projection handlers can skip serializing state on each processed event
            bool hasBeenProcessed;
            try
            {
                hasBeenProcessed = ProcessPartitionDeletedByHandler(
                    partition, deletedPosition, out newState, out projectionResult);
            }
            catch (Exception ex)
            {
                SetFaulting(
                    String.Format(
                        "The {0} projection failed to process a delete partition notification.\r\nHandler: {1}\r\nEvent Position: {2}\r\n\r\nMessage:\r\n\r\n{3}",
                        _projectionName, GetHandlerTypeName(), deletedPosition, ex.Message), ex);
                newState = null;
                hasBeenProcessed = false;
            }
            newState = newState ?? "";
            return hasBeenProcessed;
        }

        private string SafeTransformCatalogEventByHandler(EventReaderSubscriptionMessage.CommittedEventReceived message)
        {
            string result;
            try
            {
                result = TransformCatalogEventByHandler(message);
            }
            catch (Exception ex)
            {
                // update progress to reflect exact fault position
                _checkpointManager.Progress(message.Progress);
                SetFaulting(
                    String.Format(
                        "The {0} projection failed to transform a catalog event.\r\nHandler: {1}\r\nEvent Position: {2}\r\n\r\nMessage:\r\n\r\n{3}",
                        _projectionName, GetHandlerTypeName(), message.CheckpointTag, ex.Message), ex);
                result = null;
            }
            return result;
        }

        private string GetHandlerTypeName()
        {
            return _projectionStateHandler.GetType().Namespace + "." + _projectionStateHandler.GetType().Name;
        }

        private bool ProcessEventByHandler(
            string partition, EventReaderSubscriptionMessage.CommittedEventReceived message, out string newState,
            out string newSharedState, out string projectionResult, out EmittedEventEnvelope[] emittedEvents)
        {
            projectionResult = null;
            var newPatitionInitialized = InitOrLoadHandlerState(partition);
            _stopwatch.Start();
            EmittedEventEnvelope[] eventsEmittedOnInitialization = null;
            if (newPatitionInitialized)
            {
                _projectionStateHandler.ProcessPartitionCreated(
                    partition, message.CheckpointTag, message.Data, out eventsEmittedOnInitialization);
            }

            var result = _projectionStateHandler.ProcessEvent(
                partition, message.CheckpointTag, message.EventCategory, message.Data, out newState, out newSharedState,
                out emittedEvents);
            if (result)
            {
                var oldState = _partitionStateCache.GetLockedPartitionState(partition);
                //TODO: depending on query processing final state to result transformation should happen either here (if EOF) on while writing results
                if ( /*_producesRunningResults && */oldState.State != newState)
                {
                    if (_definesStateTransform)
                    {
                        projectionResult = _projectionStateHandler.TransformStateToResult();
                    }
                    else
                    {
                        projectionResult = newState;
                    }
                }
                else
                {
                    projectionResult = oldState.Result;
                }
            }
            _stopwatch.Stop();
            if (eventsEmittedOnInitialization != null)
            {
                if (emittedEvents == null || emittedEvents.Length == 0)
                    emittedEvents = eventsEmittedOnInitialization;
                else
                    emittedEvents = eventsEmittedOnInitialization.Concat(emittedEvents).ToArray();

            }
            return result;
        }

        private bool ProcessPartitionDeletedByHandler(
            string partition, CheckpointTag deletePosition, out string newState,
            out string projectionResult)
        {
            projectionResult = null;
            InitOrLoadHandlerState(partition);
            _stopwatch.Start();
            var result = _projectionStateHandler.ProcessPartitionDeleted(
                partition, deletePosition, out newState);
            if (result)
            {
                var oldState = _partitionStateCache.GetLockedPartitionState(partition);
                //TODO: depending on query processing final state to result transformation should happen either here (if EOF) on while writing results
                if ( /*_producesRunningResults && */oldState.State != newState)
                {
                    if (_definesStateTransform)
                    {
                        projectionResult = _projectionStateHandler.TransformStateToResult();
                    }
                    else
                    {
                        projectionResult = newState;
                    }
                }
                else
                {
                    projectionResult = oldState.Result;
                }
            }
            _stopwatch.Stop();
            return result;
        }

        private string TransformCatalogEventByHandler(EventReaderSubscriptionMessage.CommittedEventReceived message)
        {
            _stopwatch.Start();
            var result = _projectionStateHandler.TransformCatalogEvent(message.CheckpointTag, message.Data);
            _stopwatch.Stop();
            return result;
        }

        /// <summary>
        /// initializes or loads existing partition state
        /// </summary>
        /// <param name="partition"></param>
        /// <returns>true - if new partition state was initialized</returns>
        private bool InitOrLoadHandlerState(string partition)
        {
            if (_handlerPartition == partition)
                return false;

            var newState = _partitionStateCache.GetLockedPartitionState(partition);
            _handlerPartition = partition;
            var initialized = false;
            if (newState != null && !String.IsNullOrEmpty(newState.State))
                _projectionStateHandler.Load(newState.State);
            else
            {
                initialized = true;
                _projectionStateHandler.Initialize();
            }

            //if (!_sharedStateSet && _isBiState)
            if (_isBiState)
            {
                var newSharedState = _partitionStateCache.GetLockedPartitionState("");
                if (newSharedState != null && !String.IsNullOrEmpty(newSharedState.State))
                    _projectionStateHandler.LoadShared(newSharedState.State);
                else
                    _projectionStateHandler.InitializeShared();
            }
            return initialized;
        }

        public override void NewCheckpointStarted(CheckpointTag at)
        {
            if (!(_state == PhaseState.Running || _state == PhaseState.Starting))
            {
                Console.WriteLine("Starting a checkpoint in non-runnable state");
                return;
            }
            var checkpointHandler = _projectionStateHandler as IProjectionCheckpointHandler;
            if (checkpointHandler != null)
            {
                EmittedEventEnvelope[] emittedEvents;
                try
                {
                    checkpointHandler.ProcessNewCheckpoint(at, out emittedEvents);
                }
                catch (Exception ex)
                {
                    var faultedReason =
                        String.Format(
                            "The {0} projection failed to process a checkpoint start.\r\nHandler: {1}\r\nEvent Position: {2}\r\n\r\nMessage:\r\n\r\n{3}",
                            _projectionName, GetHandlerTypeName(), at, ex.Message);
                    SetFaulting(faultedReason, ex);
                    emittedEvents = null;
                }
                if (emittedEvents != null && emittedEvents.Length > 0)
                {
                    if (!ValidateEmittedEvents(emittedEvents))
                        return;

                    if (_state == PhaseState.Running || _state == PhaseState.Starting)
                        _resultWriter.EventsEmitted(
                            emittedEvents, Guid.Empty, correlationId: null);
                }
            }
        }

        public override void GetStatistics(ProjectionStatistics info)
        {
            base.GetStatistics(info);
            info.CoreProcessingTime = _stopwatch.ElapsedMilliseconds;
        }

        public override void Dispose()
        {
            if (_projectionStateHandler != null)
                _projectionStateHandler.Dispose();
        }

        public void Handle(EventReaderSubscriptionMessage.PartitionMeasured message)
        {
            if (IsOutOfOrderSubscriptionMessage(message))
                return;
            RegisterSubscriptionMessage(message);
            try
            {
                _resultWriter.WritePartitionMeasured(message.SubscriptionId, message.Partition, message.Size);
            }
            catch (Exception ex)
            {
                _coreProjection.SetFaulted(ex);
            }
        }
    }
}<|MERGE_RESOLUTION|>--- conflicted
+++ resolved
@@ -37,11 +37,8 @@
     public class EventProcessingProjectionProcessingPhase : EventSubscriptionBasedProjectionProcessingPhase,
         IHandle<EventReaderSubscriptionMessage.CommittedEventReceived>,
         IHandle<EventReaderSubscriptionMessage.PartitionEofReached>,
-<<<<<<< HEAD
         IHandle<EventReaderSubscriptionMessage.PartitionDeleted>,
-=======
         IHandle<EventReaderSubscriptionMessage.PartitionMeasured>,
->>>>>>> 2139d440
         IEventProcessingProjectionPhase
     {
         private readonly IProjectionStateHandler _projectionStateHandler;
