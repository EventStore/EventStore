﻿<?xml version="1.0" encoding="utf-8"?>
<Project ToolsVersion="4.0" DefaultTargets="Build" xmlns="http://schemas.microsoft.com/developer/msbuild/2003">
  <PropertyGroup>
    <Configuration Condition=" '$(Configuration)' == '' ">Debug</Configuration>
    <Platform Condition=" '$(Platform)' == '' ">x86</Platform>
    <ProductVersion>8.0.30703</ProductVersion>
    <SchemaVersion>2.0</SchemaVersion>
    <ProjectGuid>{6BC8929C-FFD0-4EE6-ACF8-BDF4A3855AF4}</ProjectGuid>
    <OutputType>Library</OutputType>
    <AppDesignerFolder>Properties</AppDesignerFolder>
    <RootNamespace>EventStore.Core.Tests</RootNamespace>
    <AssemblyName>EventStore.Core.Tests</AssemblyName>
    <FileAlignment>512</FileAlignment>
  </PropertyGroup>
  <PropertyGroup Condition=" '$(Configuration)|$(Platform)' == 'Debug|x86' ">
    <PlatformTarget>x86</PlatformTarget>
    <DebugSymbols>true</DebugSymbols>
    <DebugType>full</DebugType>
    <Optimize>false</Optimize>
    <OutputPath>..\..\..\bin\eventstore.tests\debug\x86\</OutputPath>
    <DefineConstants>TRACE;DEBUG</DefineConstants>
    <ErrorReport>prompt</ErrorReport>
    <WarningLevel>4</WarningLevel>
    <AllowUnsafeBlocks>true</AllowUnsafeBlocks>
  </PropertyGroup>
  <PropertyGroup Condition=" '$(Configuration)|$(Platform)' == 'Release|x86' ">
    <PlatformTarget>x86</PlatformTarget>
    <DebugType>pdbonly</DebugType>
    <Optimize>true</Optimize>
    <OutputPath>..\..\..\bin\eventstore.tests\release\x86\</OutputPath>
    <ErrorReport>prompt</ErrorReport>
    <WarningLevel>4</WarningLevel>
    <AllowUnsafeBlocks>true</AllowUnsafeBlocks>
  </PropertyGroup>
  <PropertyGroup Condition="'$(Configuration)|$(Platform)' == 'Debug|AnyCPU'">
    <PlatformTarget>AnyCPU</PlatformTarget>
    <OutputPath>..\..\..\bin\eventstore.tests\debug\anycpu\</OutputPath>
    <DefineConstants>TRACE;DEBUG</DefineConstants>
    <DebugType>full</DebugType>
    <WarningLevel>4</WarningLevel>
    <Optimize>false</Optimize>
    <DebugSymbols>true</DebugSymbols>
    <AllowUnsafeBlocks>true</AllowUnsafeBlocks>
    <UseVSHostingProcess>false</UseVSHostingProcess>
  </PropertyGroup>
  <PropertyGroup Condition="'$(Configuration)|$(Platform)' == 'Release|AnyCPU'">
    <PlatformTarget>AnyCPU</PlatformTarget>
    <OutputPath>..\..\..\bin\eventstore.tests\release\anycpu\</OutputPath>
    <Optimize>true</Optimize>
    <DebugType>none</DebugType>
    <WarningLevel>4</WarningLevel>
    <AllowUnsafeBlocks>true</AllowUnsafeBlocks>
  </PropertyGroup>
  <ItemGroup>
    <Reference Include="Microsoft.CSharp" />
    <Reference Include="Newtonsoft.Json, Version=4.5.0.0, Culture=neutral, PublicKeyToken=30ad4fe6b2a6aeed, processorArchitecture=MSIL">
      <SpecificVersion>False</SpecificVersion>
      <HintPath>..\libs\Newtonsoft.Json.dll</HintPath>
    </Reference>
    <Reference Include="nunit.framework">
      <HintPath>..\libs\nunit.framework.dll</HintPath>
      <SpecificVersion>False</SpecificVersion>
    </Reference>
    <Reference Include="System" />
    <Reference Include="System.Core" />
    <Reference Include="System.Xml" />
  </ItemGroup>
  <ItemGroup>
    <Compile Include="..\EventStore.Common\Properties\AssemblyVersion.cs">
      <Link>Properties\AssemblyVersion.cs</Link>
    </Compile>
    <Compile Include="Bus\Helpers\BusTestMessages.cs" />
    <Compile Include="Bus\Helpers\NoopConsumer.cs" />
    <Compile Include="Bus\Helpers\QueuedHandlerTestWithWaitingConsumer.cs" />
    <Compile Include="Bus\Helpers\StubHandler.cs" />
    <Compile Include="Bus\Helpers\TestMultiHandler.cs" />
    <Compile Include="Bus\Helpers\TestHandler.cs" />
    <Compile Include="Bus\Helpers\TimeoutHelper.cs" />
    <Compile Include="Bus\Helpers\WaitingConsumer.cs" />
    <Compile Include="Bus\Helpers\Messages.cs" />
    <Compile Include="Bus\Helpers\QueuedHandlerTestWithNoopConsumer.cs" />
    <Compile Include="Bus\queued_handler_should.cs" />
    <Compile Include="Bus\QueueSpeedTest.cs" />
    <Compile Include="Bus\when_publishing_to_queued_handler.cs" />
    <Compile Include="Bus\when_publishing_to_queued_handler_before_starting.cs" />
    <Compile Include="Bus\when_stopping_queued_handler.cs" />
    <Compile Include="Bus\when_publishing_into_memory_bus.cs" />
    <Compile Include="Bus\when_subscribing_to_memory_bus.cs" />
    <Compile Include="Bus\when_unsubscribing_from_memory_bus.cs" />
    <Compile Include="ClientAPI\Helpers\TestConnection.cs" />
    <Compile Include="ClientAPI\read_all_events_backward_should.cs" />
    <Compile Include="ClientAPI\read_all_events_forward_should.cs" />
    <Compile Include="ClientAPI\subscribe_to_all_should.cs" />
    <Compile Include="ClientAPI\appending_to_explicitly_created_stream_using_transaction.cs" />
    <Compile Include="ClientAPI\appending_to_implicitly_created_stream_using_transaction.cs" />
    <Compile Include="ClientAPI\append_to_stream.cs" />
    <Compile Include="ClientAPI\appending_to_explicitly_created_stream.cs" />
    <Compile Include="ClientAPI\appending_to_implicitly_created_stream.cs" />
    <Compile Include="ClientAPI\connect.cs" />
<<<<<<< HEAD
    <Compile Include="ClientAPI\subscribe_to_stream_catching_up_should.cs" />
    <Compile Include="ClientAPI\subscribe_to_all_catching_up_should.cs" />
=======
    <Compile Include="ClientAPI\when_committing_empty_transaction.cs" />
>>>>>>> ff4be2a9
    <Compile Include="ClientAPI\deleting_stream.cs" />
    <Compile Include="ClientAPI\creating_stream.cs" />
    <Compile Include="ClientAPI\event_store_connection_should.cs" />
    <Compile Include="ClientAPI\Helpers\TestEvent.cs" />
    <Compile Include="ClientAPI\Helpers\Writer.cs" />
    <Compile Include="ClientAPI\Helpers\EventsStream.cs" />
    <Compile Include="ClientAPI\Helpers\MiniNode.cs" />
    <Compile Include="ClientAPI\read_event_stream_backward_should.cs" />
    <Compile Include="ClientAPI\read_event_stream_forward_should.cs" />
    <Compile Include="ClientAPI\subscribe_should.cs" />
    <Compile Include="ClientAPI\transaction.cs" />
    <Compile Include="Common\Options\OptsHelperTestBase.cs" />
    <Compile Include="Common\Options\opts_helper_should_report_parse_errors_for_array.cs" />
    <Compile Include="Common\Options\opts_helper_should_report_parse_errors_for_custom_type.cs" />
    <Compile Include="Common\Options\opts_helper_should_report_parse_errors_for_number.cs" />
    <Compile Include="Common\Options\opts_helper_for_array_of_int_should.cs" />
    <Compile Include="Common\Options\opts_helper_for_custom_type_should.cs" />
    <Compile Include="Common\Options\opts_helper_for_int_should.cs" />
    <Compile Include="Common\Options\opts_helper_for_bool_flag_should.cs" />
    <Compile Include="Common\Options\opts_helper_should_report_parse_errors_for_flag.cs" />
    <Compile Include="Helper\CollectionsExtensions.cs" />
    <Compile Include="ClientAPI\Helpers\EventDataComparer.cs" />
    <Compile Include="Helper\HelperExtensions.cs" />
    <Compile Include="DataStructures\pairing_heap_should.cs" />
    <Compile Include="Fakes\FakeLogger.cs" />
    <Compile Include="Fakes\FakePublisher.cs" />
    <Compile Include="Fakes\NoopPublisher.cs" />
    <Compile Include="Hashes\murmur2_hash_should.cs" />
    <Compile Include="Hashes\murmur3a_hash_should.cs" />
    <Compile Include="Hashes\SMHasher.cs" />
    <Compile Include="Hashes\xxhash_hash_should.cs" />
    <Compile Include="Helper\ClientApiLoggerBridge.cs" />
    <Compile Include="Helper\ReflectionDynamic.cs" />
    <Compile Include="Helper\TcpPortsHelper.cs" />
    <Compile Include="Index\adding_four_items_to_empty_index_map_with_two_tables_per_level_causes_double_merge.cs" />
    <Compile Include="Index\adding_two_items_to_empty_index_map_with_two_tables_per_level_causes_merge.cs" />
    <Compile Include="Index\create_index_map_from_non_existing_file.cs" />
    <Compile Include="Index\adding_four_items_to_empty_index_map_with_four_tables_per_level_causes_merge.cs" />
    <Compile Include="Index\adding_item_to_empty_index_map.cs" />
    <Compile Include="Index\adding_sixteen_items_to_empty_index_map_with_four_tables_per_level_causes_double_merge.cs" />
    <Compile Include="Index\destroying_ptable.cs" />
    <Compile Include="Index\index_map_should.cs" />
    <Compile Include="Index\MemTableTests.cs" />
    <Compile Include="Index\FakeFilenameProvider.cs" />
    <Compile Include="Index\IndexEntryTests.cs" />
    <Compile Include="Index\ptable_midpoint_cache_should.cs" />
    <Compile Include="Index\ptable_read_scenario_with_usual_items.cs" />
    <Compile Include="Index\ptable_read_scenario_with_items_spanning_few_cache_segments.cs" />
    <Compile Include="Index\ptable_should.cs" />
    <Compile Include="Index\index_map_should_detect_corruption.cs" />
    <Compile Include="Index\table_index_should.cs" />
    <Compile Include="Index\table_index_with_two_ptables_and_memtable_on_range_query.cs" />
    <Compile Include="Index\when_marking_an_index_map_as_corrupt.cs" />
    <Compile Include="Index\saving_empty_index_to_a_file.cs" />
    <Compile Include="Index\saving_index_with_six_items_to_a_file.cs" />
    <Compile Include="Index\ptable_range_query_tests.cs" />
    <Compile Include="Index\PTableReadScenario.cs" />
    <Compile Include="Index\table_index_on_try_get_one_value_query.cs" />
    <Compile Include="Index\when_a_ptable_header_is_corrupt_on_disk.cs" />
    <Compile Include="Index\when_a_ptable_is_corrupt_on_disk.cs" />
    <Compile Include="Index\when_creating_ptable_from_memtable.cs" />
    <Compile Include="Index\when_marking_an_index_map_as_corrupt_then_ok.cs" />
    <Compile Include="Index\when_merging_four_ptables_with_hash_collisions_and_wrong_log_position_natural_order.cs" />
    <Compile Include="Index\when_merging_four_ptables.cs" />
    <Compile Include="Index\when_merging_four_ptables_with_deletes.cs" />
    <Compile Include="Index\ReverseComparerTests.cs" />
    <Compile Include="Index\saving_index_with_single_item_to_a_file.cs" />
    <Compile Include="Index\when_merging_two_ptables.cs" />
    <Compile Include="Index\when_merging_two_ptables_with_deletes.cs" />
    <Compile Include="Index\when_merging_two_ptables_with_deletes_and_hash_collisions.cs" />
    <Compile Include="Index\when_merging_two_ptables_with_hash_collisions_and_wrong_log_position_natural_order.cs" />
    <Compile Include="Index\when_trying_to_get_latest_entry.cs" />
    <Compile Include="Index\table_index_on_range_query.cs" />
    <Compile Include="Index\when_merging_four_ptables_with_deletes_and_hash_collisions.cs" />
    <Compile Include="Index\when_opening_ptable_without_right_flag_in_header.cs" />
    <Compile Include="Infrastructure\RandTestQueueItem.cs" />
    <Compile Include="Infrastructure\IRandTestFinishCondition.cs" />
    <Compile Include="Infrastructure\IRandTestItemProcessor.cs" />
    <Compile Include="Infrastructure\RandomTestRunner.cs" />
    <Compile Include="Services\Replication\DeleteStream\when_create_stream_gets_prepare_timeout_after_prepares.cs" />
    <Compile Include="Services\Replication\DeleteStream\when_delete_stream_completes_successfully.cs" />
    <Compile Include="Services\Replication\DeleteStream\when_creating_delete_stream_request_manager.cs" />
    <Compile Include="Services\Replication\DeleteStream\when_delete_stream_gets_already_committed.cs" />
    <Compile Include="Services\Replication\DeleteStream\when_delete_stream_gets_commit_timeout_before_commit_stage.cs" />
    <Compile Include="Services\Replication\DeleteStream\when_delete_stream_gets_commit_timeout_before_final_commit.cs" />
    <Compile Include="Services\Replication\DeleteStream\when_delete_stream_gets_prepare_timeout_before_prepares.cs" />
    <Compile Include="Services\Replication\DeleteStream\when_delete_stream_gets_stream_deleted.cs" />
    <Compile Include="Services\Replication\FakeEnvelope.cs" />
    <Compile Include="Services\Replication\RequestManagerSpecification.cs" />
    <Compile Include="Services\Replication\CreateStream\when_create_stream_accepts_request.cs" />
    <Compile Include="Services\Replication\CreateStream\when_create_stream_completes_successfully.cs" />
    <Compile Include="Services\Replication\CreateStream\when_create_stream_gets_already_committed.cs" />
    <Compile Include="Services\Replication\CreateStream\when_create_stream_gets_commit_timeout_before_commit_stage.cs" />
    <Compile Include="Services\Replication\CreateStream\when_create_stream_gets_commit_timeout_before_final_commit.cs" />
    <Compile Include="Services\Replication\CreateStream\when_create_stream_gets_prepare_timeout_after_prepares.cs" />
    <Compile Include="Services\Replication\CreateStream\when_create_stream_gets_prepare_timeout_before_prepares.cs" />
    <Compile Include="Services\Replication\CreateStream\when_create_stream_gets_stream_deleted.cs" />
    <Compile Include="Services\Replication\CreateStream\when_creating_create_stream_request_manager.cs" />
    <Compile Include="Services\Replication\TransactionCommit\when_creating_transaction_commit_request_manager.cs" />
    <Compile Include="Services\Replication\TransactionCommit\when_transaction_commit_completes_successfully.cs" />
    <Compile Include="Services\Replication\TransactionCommit\when_transaction_commit_gets_already_committed.cs" />
    <Compile Include="Services\Replication\TransactionCommit\when_transaction_commit_gets_commit_timeout_before_commit_stage.cs" />
    <Compile Include="Services\Replication\TransactionCommit\when_transaction_commit_gets_commit_timeout_before_final_commit.cs" />
    <Compile Include="Services\Replication\TransactionCommit\when_transaction_commit_gets_prepare_timeout_after_prepares.cs" />
    <Compile Include="Services\Replication\TransactionCommit\when_transaction_commit_gets_prepare_timeout_before_prepares.cs" />
    <Compile Include="Services\Replication\TransactionCommit\when_transaction_commit_gets_stream_deleted.cs" />
    <Compile Include="Services\Replication\WriteEvents\when_creating_write_stream_request_manager.cs" />
    <Compile Include="Services\Replication\WriteEvents\when_write_events_gets_already_committed.cs" />
    <Compile Include="Services\Replication\WriteEvents\when_write_events_gets_prepare_timeout_after_prepares.cs" />
    <Compile Include="Services\Replication\WriteEvents\when_write_stream_completes_successfully.cs" />
    <Compile Include="Services\Replication\WriteEvents\when_write_stream_gets_commit_timeout_before_commit_stage.cs" />
    <Compile Include="Services\Replication\WriteEvents\when_write_stream_gets_commit_timeout_before_final_commit.cs" />
    <Compile Include="Services\Replication\WriteEvents\when_write_stream_gets_prepare_timeout_before_prepares.cs" />
    <Compile Include="Services\Storage\CheckCommitStartingAt\when_writing_few_prepares_with_same_expected_version_and_committing_one_of_them.cs" />
    <Compile Include="Services\Storage\CheckCommitStartingAt\when_writing_few_prepares_with_same_expected_version_and_not_committing_them.cs" />
    <Compile Include="Services\Storage\CheckCommitStartingAt\when_writing_prepares_in_wrong_order_and_committing_in_right_order.cs" />
    <Compile Include="Services\Storage\CheckCommitStartingAt\when_writing_few_prepares_and_committing_one.cs" />
    <Compile Include="Services\Storage\CheckCommitStartingAt\when_writing_single_prepare.cs" />
    <Compile Include="Services\Storage\DeletingStream\when_writing_few_prepares_on_same_event_number_and_commiting_delete_on_this_version_read_index_should.cs" />
    <Compile Include="Services\Storage\DeletingStream\when_writing_delete_prepare_but_no_commit_read_index_should.cs" />
    <Compile Include="Services\Storage\MaxAgeMaxCount\AfterScavenge\when_having_stream_both_maxage_and_maxcount_specified_with_maxage_more_strict.cs" />
    <Compile Include="Services\Storage\MaxAgeMaxCount\AfterScavenge\when_having_stream_both_maxage_and_maxcount_specified_with_maxcount_more_strict.cs" />
    <Compile Include="Services\Storage\MaxAgeMaxCount\AfterScavenge\when_having_stream_with_maxage_specified.cs" />
    <Compile Include="Services\Storage\MaxAgeMaxCount\AfterScavenge\when_having_stream_with_maxcount_specified.cs" />
    <Compile Include="Services\Storage\MaxAgeMaxCount\ReadRangeAndNextEventNumber\when_reading_stream_with_max_age_and_max_count_and_max_age_is_more_strict.cs" />
    <Compile Include="Services\Storage\MaxAgeMaxCount\ReadRangeAndNextEventNumber\when_reading_stream_with_max_age_and_max_count_and_max_count_is_more_strict.cs" />
    <Compile Include="Services\Storage\MaxAgeMaxCount\ReadRangeAndNextEventNumber\when_reading_stream_with_max_age.cs" />
    <Compile Include="Services\Storage\MaxAgeMaxCount\ReadRangeAndNextEventNumber\when_reading_stream_with_max_count.cs" />
    <Compile Include="Services\Storage\MaxAgeMaxCount\ReadRangeAndNextEventNumber\when_reading_stream_with_no_max_age_max_count.cs" />
    <Compile Include="Services\Storage\Scavenge\Copy of when_having_commits_spanning_multiple_chunks.cs" />
    <Compile Include="Services\Storage\Scavenge\when_having_commits_spanning_multiple_chunks.cs" />
    <Compile Include="Services\Storage\Scavenge\when_deleting_single_stream_spanning_through_2_chunks_in_2nd_chunk__in_db_with_3_chunks.cs" />
    <Compile Include="Services\Storage\Scavenge\when_writing_delete_prepare_without_commit_on_stream_spanning_through_2_chunks_in_db_with_2_chunks.cs" />
    <Compile Include="Services\Storage\Scavenge\when_deleting_single_stream_spanning_through_2_chunks_in_db_with_3_chunks.cs" />
    <Compile Include="Services\Storage\Scavenge\when_deleting_single_stream_spanning_through_2_chunks_in_db_with_2_chunks.cs" />
    <Compile Include="Services\Storage\DeletingStream\when_deleting_stream_spanning_through_multiple_chunks_in_db_with_other_streams_read_index_should.cs" />
    <Compile Include="Services\Storage\DeletingStream\when_deleting_streams_with_different_hashes_spanning_through_multiple_chunks_in_db_with_1_stream_with_same_hash_read_index_should.cs" />
    <Compile Include="Services\Storage\DeletingStream\when_deleting_streams_with_same_hash_spanning_through_multiple_chunks_in_db_with_1_stream_with_different_hash_read_index_should.cs" />
    <Compile Include="Services\Storage\DeletingStream\when_deleting_stream_spanning_through_multiple_chunks_and_1_stream_with_same_hash_and_1_stream_with_different_hash_read_index_should.cs" />
    <Compile Include="Services\Storage\DeletingStream\when_deleting_stream_spanning_through_multiple_chunks_read_index_should.cs" />
    <Compile Include="Services\Storage\DeletingStream\is_stream_deleted_should.cs" />
    <Compile Include="Services\Storage\DeletingStream\with_empty_db_read_index_should.cs" />
    <Compile Include="Services\Storage\DeletingStream\when_deleting_stream_with_1_hash_collision_and_1_stream_with_other_hash_read_index_should.cs" />
    <Compile Include="Services\Storage\MaxAgeMaxCount\with_invalid_metadata.cs" />
    <Compile Include="Services\Storage\MaxAgeMaxCount\with_invalid_max_count_and_normal_max_age.cs" />
    <Compile Include="Services\Storage\MaxAgeMaxCount\with_invalid_max_age_and_normal_max_count.cs" />
    <Compile Include="Services\Storage\MaxAgeMaxCount\with_too_big_max_age_and_normal_max_count.cs" />
    <Compile Include="Services\Storage\MaxAgeMaxCount\with_too_big_max_count_and_normal_max_age.cs" />
    <Compile Include="Services\Storage\MaxAgeMaxCount\with_too_big_max_age.cs" />
    <Compile Include="Services\Storage\MaxAgeMaxCount\with_too_big_max_count.cs" />
    <Compile Include="Services\Storage\MaxAgeMaxCount\with_big_max_count.cs" />
    <Compile Include="Services\Storage\MaxAgeMaxCount\with_big_max_age.cs" />
    <Compile Include="Services\Storage\MaxAgeMaxCount\when_having_stream_with_maxcount_specified_and_long_transactions_written.cs" />
    <Compile Include="Services\Storage\MaxAgeMaxCount\when_having_one_stream_with_maxage_and_other_stream_with_maxcount_and_streams_have_same_hash.cs" />
    <Compile Include="Services\Storage\DeletingStream\when_deleting_stream_with_2_hash_collisions_and_mixed_order_read_index_should.cs" />
    <Compile Include="Services\Storage\DeletingStream\when_deleting_the_only_existing_stream_in_db_read_index_should.cs" />
    <Compile Include="Services\Storage\Transactions\when_having_two_intermingled_transactions_and_some_uncommited_prepares_spanning_few_chunks_read_index_should.cs" />
    <Compile Include="Services\Storage\Transactions\when_having_two_intermingled_transactions_spanning_few_chunks_read_index_should.cs" />
    <Compile Include="Services\Storage\Transactions\when_having_two_intermingled_transactions_and_some_uncommited_prepares_in_the_end_read_index_should.cs" />
    <Compile Include="Services\Storage\MaxAgeMaxCount\when_having_stream_both_maxage_and_maxcount_specified_with_maxage_more_strict.cs" />
    <Compile Include="Services\Storage\MaxAgeMaxCount\when_having_stream_both_maxage_and_maxcount_specified_with_maxcount_more_strict.cs" />
    <Compile Include="Services\Storage\MaxAgeMaxCount\when_having_stream_with_maxage_specified.cs" />
    <Compile Include="Services\Storage\MaxAgeMaxCount\when_having_stream_with_maxcount_specified.cs" />
    <Compile Include="Services\Storage\Transactions\when_rebuilding_index_for_partially_persisted_transaction.cs" />
    <Compile Include="Hashes\MD5HashTests.cs" />
    <Compile Include="Services\Monitoring\FormatterTests.cs" />
    <Compile Include="Services\Monitoring\StatsParserTests.cs" />
    <Compile Include="Services\Storage\ByLengthHasher.cs" />
    <Compile Include="Services\Storage\FakeTableIndex.cs" />
    <Compile Include="Services\Storage\ReadIndexTestScenario.cs" />
    <Compile Include="Services\Storage\BuildingIndex\when_building_an_index_off_tfile_with_multiple_events_in_a_stream.cs" />
    <Compile Include="Services\Storage\BuildingIndex\when_building_an_index_off_tfile_with_prepares_and_commits.cs" />
    <Compile Include="Services\Storage\BuildingIndex\when_building_an_index_off_tfile_with_prepares_but_no_commits.cs" />
    <Compile Include="Services\Storage\BuildingIndex\when_building_an_index_off_tfile_with_two_events_in_stream.cs" />
    <Compile Include="Services\Storage\when_caching_read_items.cs" />
    <Compile Include="Services\Storage\Transactions\when_having_multievent_sequential_write_request_read_index_should.cs" />
    <Compile Include="Services\Storage\Transactions\when_having_two_intermingled_transactions_read_index_should.cs" />
    <Compile Include="Services\Storage\HashCollisions\with_single_deleted_event_stream_read_index_should.cs" />
    <Compile Include="Services\Storage\HashCollisions\with_three_collisioned_streams_one_event_each_with_second_stream_deleted_read_index_should.cs" />
    <Compile Include="Services\Storage\HashCollisions\with_three_collisioned_streams_with_different_number_of_events_each_read_index_should.cs" />
    <Compile Include="Services\Storage\HashCollisions\with_three_collisioned_streams_with_different_number_of_events_third_one_deleted_each_read_index_should.cs" />
    <Compile Include="Services\Storage\HashCollisions\with_two_collisioned_streams_one_event_each_first_stream_deleted_read_index_should.cs" />
    <Compile Include="Services\Storage\HashCollisions\with_two_collisioned_streams_one_event_each_read_index_should.cs" />
    <Compile Include="Services\Storage\HashCollisions\with_no_hash_collisions_read_index_should.cs" />
    <Compile Include="Services\Storage\HashCollisions\with_three_collisioned_streams_one_event_each_read_index_should.cs" />
    <Compile Include="Services\Transport\Http\media_type.cs" />
    <Compile Include="Services\Transport\Http\atom_specs.cs" />
    <Compile Include="Services\Transport\Http\auto_convertion.cs" />
    <Compile Include="Services\Transport\Http\HttpBootstrap.cs" />
    <Compile Include="Services\Transport\Http\http_service_should.cs" />
    <Compile Include="Services\Transport\Http\PortableServer.cs" />
    <Compile Include="Services\Transport\Http\ping_controller_should.cs" />
    <Compile Include="MightyMooseIgnoreAttribute.cs" />
    <Compile Include="Services\VNode\vnode_fsm_should.cs" />
    <Compile Include="SpecificationWithDirectoryPerTestFixture.cs" />
    <Compile Include="SpecificationWithFilePerTestFixture.cs" />
    <Compile Include="SpecificationWithDirectory.cs" />
    <Compile Include="Properties\AssemblyInfo.cs" />
    <Compile Include="Services\TimeService\time_service_should.cs" />
    <Compile Include="SpecificationWithFile.cs" />
    <Compile Include="TestsInitFixture.cs" />
    <Compile Include="TransactionLog\when_reading_cached_empty_scavenged_tfchunk.cs" />
    <Compile Include="TransactionLog\when_reading_uncached_empty_scavenged_tfchunk.cs" />
    <Compile Include="TransactionLog\FlushTimeMeter.cs" />
    <Compile Include="TransactionLog\when_reading_logical_bytes_bulk_from_a_chunk.cs" />
    <Compile Include="TransactionLog\when_reading_physical_bytes_bulk_from_a_chunk.cs" />
    <Compile Include="TransactionLog\when_sequentially_reading_db_with_few_chunks.cs" />
    <Compile Include="TransactionLog\when_sequentially_reading_db_with_one_chunk.cs" />
    <Compile Include="TransactionLog\when_having_scavenged_tfchunk_with_all_records_removed.cs" />
    <Compile Include="TransactionLog\FakeReadIndex.cs" />
    <Compile Include="TransactionLog\when_destroying_a_tfchunk.cs" />
    <Compile Include="TransactionLog\when_destroying_a_tfchunk_that_is_locked.cs" />
    <Compile Include="TransactionLog\when_marking_for_deletion_a_tfchunk_that_has_been_locked_and_unlocked.cs" />
    <Compile Include="TransactionLog\when_unlocking_a_tfchunk_that_has_been_marked_for_deletion.cs" />
    <Compile Include="TransactionLog\commit_log_record_should.cs" />
    <Compile Include="TransactionLog\when_validating_tfchunk_db_with_multi_chunks.cs" />
    <Compile Include="TransactionLog\prepare_log_record_should.cs" />
    <Compile Include="TransactionLog\when_creating_tfchunk_from_empty_file.cs" />
    <Compile Include="TransactionLog\when_appending_past_end_of_a_tfchunk.cs" />
    <Compile Include="TransactionLog\when_appending_to_a_tfchunk_and_flushing.cs" />
    <Compile Include="TransactionLog\when_appending_to_a_tfchunk_without_flush.cs" />
    <Compile Include="TransactionLog\when_opening_existing_tfchunk.cs" />
    <Compile Include="TransactionLog\when_opening_tfchunk_from_non_existing_file.cs" />
    <Compile Include="TransactionLog\when_reading_from_a_cached_tfchunk.cs" />
    <Compile Include="TransactionLog\when_uncaching_a_tfchunk.cs" />
    <Compile Include="TransactionLog\when_writing_multiple_records_to_a_tfchunk.cs" />
    <Compile Include="TransactionLog\Scavenging\Helpers\ScavengeReadIndex.cs" />
    <Compile Include="TransactionLog\Scavenging\Helpers\ScavengeTestScenario.cs" />
    <Compile Include="TransactionLog\Scavenging\Helpers\TFChunkDbCreationHelper.cs" />
    <Compile Include="TransactionLog\Scavenging\when_deleting_stream_with_a_lot_of_data.cs" />
    <Compile Include="TransactionLog\Scavenging\when_deleting_stream_with_explicit_transaction.cs" />
    <Compile Include="TransactionLog\Scavenging\when_having_nothing_to_scavenge.cs" />
    <Compile Include="TransactionLog\Scavenging\when_having_stream_with_both_max_age_and_max_count_with_stricted_max_age_specified.cs" />
    <Compile Include="TransactionLog\Scavenging\when_having_stream_with_both_max_age_and_max_count_with_stricted_max_count_specified.cs" />
    <Compile Include="TransactionLog\Scavenging\when_having_stream_with_max_age_specified.cs" />
    <Compile Include="TransactionLog\Scavenging\when_having_stream_with_max_count_specified.cs" />
    <Compile Include="TransactionLog\Scavenging\when_having_stream_with_strict_max_age_leaving_no_events_in_stream.cs" />
    <Compile Include="TransactionLog\Scavenging\when_stream_is_deleted.cs" />
    <Compile Include="TransactionLog\Scavenging\when_stream_is_deleted_and_bulk_transaction_spans_chunks_boundary.cs" />
    <Compile Include="TransactionLog\Scavenging\when_stream_is_deleted_and_explicit_transaction_spans_chunks_boundary.cs" />
    <Compile Include="TransactionLog\versioned_pattern_filenaming_strategy.cs" />
    <Compile Include="TransactionLog\when_chasing_a_chunked_transaction_log.cs" />
    <Compile Include="TransactionLog\when_creating_chunked_transaction_chaser.cs" />
    <Compile Include="TransactionLog\when_creating_chunked_transaction_file_database.cs" />
    <Compile Include="TransactionLog\when_creating_chunked_transaction_file_reader.cs" />
    <Compile Include="TransactionLog\when_creating_chunked_transaction_file_writer.cs" />
    <Compile Include="TransactionLog\when_opening_chunked_transaction_file_db_without_previous_files.cs" />
    <Compile Include="TransactionLog\when_reading_an_empty_chunked_transaction_log.cs" />
    <Compile Include="TransactionLog\when_validating_tfchunk_db.cs" />
    <Compile Include="TransactionLog\when_validating_tfchunkdb_without_previous_files.cs" />
    <Compile Include="TransactionLog\when_writing_an_existing_chunked_transaction_file_with_checksum.cs" />
    <Compile Include="TransactionLog\when_writing_an_existing_chunked_transaction_file_with_checksum_and_data_bigger_than_buffer.cs" />
    <Compile Include="TransactionLog\when_writing_an_existing_chunked_transaction_file_with_not_enough_space_in_chunk.cs" />
    <Compile Include="TransactionLog\when_writing_a_file_checksum_to_a_file.cs" />
    <Compile Include="TransactionLog\when_writing_a_file_checksum_to_a_writethroughfile.cs" />
    <Compile Include="TransactionLog\when_writing_a_memorymappedchecksum_to_a_file.cs" />
    <Compile Include="TransactionLog\when_writing_a_new_chunked_transaction_file.cs" />
    <Compile Include="TransactionLog\when_writing_commit_record_to_file.cs" />
    <Compile Include="TransactionLog\when_writing_prepare_record_to_file.cs" />
  </ItemGroup>
  <ItemGroup>
    <ProjectReference Include="..\EventStore.ClientAPI\EventStore.ClientAPI.csproj">
      <Project>{c7c0a3c2-a0eb-4ff4-a0cd-67eadf3f553f}</Project>
      <Name>EventStore.ClientAPI</Name>
    </ProjectReference>
    <ProjectReference Include="..\EventStore.Common\EventStore.Common.csproj">
      <Project>{B4C9BE3D-43B1-4049-A23A-5DC53DB3F0B0}</Project>
      <Name>EventStore.Common</Name>
    </ProjectReference>
    <ProjectReference Include="..\EventStore.Core\EventStore.Core.csproj">
      <Project>{D42A5833-4F20-4FCC-B364-6207AE016732}</Project>
      <Name>EventStore.Core</Name>
    </ProjectReference>
    <ProjectReference Include="..\EventStore.Transport.Http\EventStore.Transport.Http.csproj">
      <Project>{30AF4820-DC60-4674-9E19-C4518445545A}</Project>
      <Name>EventStore.Transport.Http</Name>
    </ProjectReference>
  </ItemGroup>
  <ItemGroup>
    <Folder Include="ClientAPI\AllEvents\" />
  </ItemGroup>
  <Import Project="$(MSBuildToolsPath)\Microsoft.CSharp.targets" />
  <!-- To modify your build process, add your task inside one of the targets below and uncomment it. 
       Other similar extension points exist, see Microsoft.Common.targets.
  <Target Name="BeforeBuild">
  </Target>
  <Target Name="AfterBuild">
  </Target>
  -->
</Project><|MERGE_RESOLUTION|>--- conflicted
+++ resolved
@@ -97,12 +97,9 @@
     <Compile Include="ClientAPI\appending_to_explicitly_created_stream.cs" />
     <Compile Include="ClientAPI\appending_to_implicitly_created_stream.cs" />
     <Compile Include="ClientAPI\connect.cs" />
-<<<<<<< HEAD
     <Compile Include="ClientAPI\subscribe_to_stream_catching_up_should.cs" />
     <Compile Include="ClientAPI\subscribe_to_all_catching_up_should.cs" />
-=======
     <Compile Include="ClientAPI\when_committing_empty_transaction.cs" />
->>>>>>> ff4be2a9
     <Compile Include="ClientAPI\deleting_stream.cs" />
     <Compile Include="ClientAPI\creating_stream.cs" />
     <Compile Include="ClientAPI\event_store_connection_should.cs" />
