--- conflicted
+++ resolved
@@ -43,14 +43,10 @@
         {
             return ConnectionSettings.Create()
                                      .UseCustomLogger(ClientApiLoggerBridge.Default)
-<<<<<<< HEAD
                                      .EnableVerboseLogging()
                                      .DisableVerboseLogging()
-                                     .FailOnNoServerResponse();
-=======
-                                     //.EnableVerboseLogging()
+                                     .FailOnNoServerResponse()
                                      .SetOperationTimeoutTo(TimeSpan.FromDays(1));
->>>>>>> 90b69b3a
         }
     }
 }