using System;
using System.Runtime.InteropServices;
using EventStore.LogCommon;

namespace EventStore.LogV3 {
	public static class Raw {
		public const long SixMostSignificantBytes = unchecked((long)0xFF_FF_FF_FF_FF_FF_00_00);
		public const long TwoLeastSignificantBytes = unchecked(0x00_00_00_00_00_00_FF_FF);
		public const long SixLeastSignificantBytes = unchecked(0x00_00_FF_FF_FF_FF_FF_FF);
		public const long TwoMostSignificantBytes = unchecked((long)0xFF_FF_00_00_00_00_00_00);

		[StructLayout(LayoutKind.Explicit, Size = Size, Pack = 1)]
		public struct RecordHeader {
			[FieldOffset(0)] private LogRecordType _type;
			[FieldOffset(1)] private byte _version;
			[FieldOffset(0)] private long _ticks;
			[FieldOffset(RecordIdOffset)] private Guid _recordId;

			// todo: remove this if possible
			[FieldOffset(RecordIdOffset + RecordIdSize)] private long _logPosition;
			public const int Size = 32;
			public const int RecordIdOffset = 8;
			public const int RecordIdSize = 16;

			public LogRecordType Type {
				get => _type;
				set => _type = value;
			}

			public byte Version {
				get => _version;
				set => _version = value;
			}

			public DateTime TimeStamp {
				// little-endian. blank out the 2 LEAST significant bytes
				get => new(_ticks & SixMostSignificantBytes);
				set => _ticks =
					(TwoLeastSignificantBytes & _ticks) |
					(SixMostSignificantBytes & value.Ticks);
			}

			public Guid RecordId {
				get => _recordId;
				set => _recordId = value;
			}

			public long LogPosition {
				get => _logPosition;
				set => _logPosition = value;
			}
		}

		[StructLayout(LayoutKind.Explicit, Size = RecordHeader.RecordIdSize, Pack = 1)]
		public struct StreamWriteId {
			// ~300 trillion
			public const long MaxStartingEventNumber = SixLeastSignificantBytes - 1;
			public const long EventNumberDeletedStream = long.MaxValue;

			[FieldOffset(0)] private ushort _topicNumber;
			[FieldOffset(2)] private ushort _categoryNumber;
			[FieldOffset(4)] private uint _streamNumber;
			[FieldOffset(8)] private long _startingEventNumber;
			[FieldOffset(14)] private ushort _parentTopicNumber;

			public ushort ParentTopicNumber {
				get => _parentTopicNumber;
				set => _parentTopicNumber = value;
			}

			public ushort TopicNumber {
				get => _topicNumber;
				set => _topicNumber = value;
			}

			public ushort CategoryNumber {
				get => _categoryNumber;
				set => _categoryNumber = value;
			}

			public uint StreamNumber {
				get => _streamNumber;
				set => _streamNumber = value;
			}

			public long StartingEventNumber {
				// little-endian. must not write the 2 MOST significant bytes
				get {
					var x = _startingEventNumber & SixLeastSignificantBytes;
					return x == SixLeastSignificantBytes ? EventNumberDeletedStream : x;
				}
				set {
					if (value == EventNumberDeletedStream) {
						_startingEventNumber |= SixLeastSignificantBytes;
						return;
					}

					if ((value | SixLeastSignificantBytes) != SixLeastSignificantBytes)
						throw new ArgumentOutOfRangeException(nameof(value), value, null);
					_startingEventNumber =
						(TwoMostSignificantBytes & _startingEventNumber) |
						value;
				}
			}
		}

		[StructLayout(LayoutKind.Explicit, Size = Size, Pack = 1)]
		public struct EpochHeader {
			[FieldOffset(0)] private Guid _leaderInstanceId;
			[FieldOffset(16)] private long _prevEpochPosition;
			[FieldOffset(24)] private int _epochNumber;
			public const int Size = 28;

			public Guid LeaderInstanceId {
				get => _leaderInstanceId;
				set => _leaderInstanceId = value;
			}

			public long PrevEpochPosition {
				get => _prevEpochPosition;
				set => _prevEpochPosition = value;
			}

			public int EpochNumber {
				get => _epochNumber;
				set => _epochNumber = value;
			}
		}

		[Flags]
		public enum EventFlags : ushort {
		}

		[StructLayout(LayoutKind.Explicit, Size = Size, Pack = 1)]
		public struct EventHeader {
			[FieldOffset(0)] private uint _eventTypeNumber;
			[FieldOffset(4)] private int _eventSize;
			[FieldOffset(8)] private int _systemMetadataSize;
			[FieldOffset(12)] private int _dataSize;
			[FieldOffset(16)] private EventFlags _flags;
			public const int Size = 18;

			public uint EventTypeNumber {
				get => _eventTypeNumber;
				set => _eventTypeNumber = value;
			}

			public EventFlags Flags {
				get => _flags;
				set => _flags = value;
			}

			public int EventSize {
				get => _eventSize;
				set => _eventSize = value;
			}

			public int SystemMetadataSize {
				get => _systemMetadataSize;
				set => _systemMetadataSize = value;
			}

			public int DataSize {
				get => _dataSize;
				set => _dataSize = value;
			}
		}

		[Flags]
		public enum PartitionFlags : ushort {
		}

		[StructLayout(LayoutKind.Explicit, Size = Size, Pack = 1)]
		public struct PartitionHeader {
			[FieldOffset(0)] private Guid _partitionTypeId;
			[FieldOffset(16)] private Guid _parentPartitionId;
			[FieldOffset(32)] private PartitionFlags _flags;
			[FieldOffset(34)] private ushort _referenceNumber;
			public const int Size = 36;

			public Guid PartitionTypeId {
				get => _partitionTypeId;
				set => _partitionTypeId = value;
			}

			public Guid ParentPartitionId {
				get => _parentPartitionId;
				set => _parentPartitionId = value;
			}
<<<<<<< HEAD

			public byte Flags {
=======
			
			public PartitionFlags Flags {
>>>>>>> 6321fcfa
				get => _flags;
				set => _flags = value;
			}

			public ushort ReferenceNumber {
				get => _referenceNumber;
				set => _referenceNumber = value;
			}
		}

		[StructLayout(LayoutKind.Explicit, Size = Size, Pack = 1)]
		public struct PartitionTypeHeader {
			[FieldOffset(0)] private Guid _partitionId;
			public const int Size = 16;

			public Guid PartitionId {
				get => _partitionId;
				set => _partitionId = value;
			}
		}

		[StructLayout(LayoutKind.Explicit, Size = Size, Pack = 1)]
		public struct StreamTypeHeader {
			[FieldOffset(0)] private Guid _partitionId;
			public const int Size = 16;

			public Guid PartitionId {
				get => _partitionId;
				set => _partitionId = value;
			}
		}

		[StructLayout(LayoutKind.Explicit, Size = Size, Pack = 1)]
		public struct EventTypeHeader {
<<<<<<< HEAD
			[FieldOffset(0)] private Guid _partitionId;
			[FieldOffset(16)] private uint _referenceNumber;
			[FieldOffset(20)] private ushort _version;

			public const int Size = 22;
=======
			[FieldOffset(0)] private Guid _parentEventTypeId;
			[FieldOffset(16)] private Guid _partitionId;
			[FieldOffset(32)] private uint _referenceNumber;
			[FieldOffset(36)] private ushort _version;
			
			public const int Size = 38;

			public Guid ParentEventTypeId {
				get => _parentEventTypeId;
				set => _parentEventTypeId = value;
			}
>>>>>>> 6321fcfa

			public Guid PartitionId {
				get => _partitionId;
				set => _partitionId = value;
			}

			public uint ReferenceNumber {
				get => _referenceNumber;
				set => _referenceNumber = value;
			}

			public ushort Version {
				get => _version;
				set => _version = value;
			}
		}

		[StructLayout(LayoutKind.Explicit, Size = Size, Pack = 1)]
		public struct ContentTypeHeader {
			[FieldOffset(0)] private Guid _partitionId;
			[FieldOffset(16)] private ushort _referenceNumber;

			public const int Size = 18;

			public Guid PartitionId {
				get => _partitionId;
				set => _partitionId = value;
			}

			public ushort ReferenceNumber {
				get => _referenceNumber;
				set => _referenceNumber = value;
			}
		}

		[Flags]
		public enum StreamWriteFlags : ushort {
		}

		[StructLayout(LayoutKind.Explicit, Size = Size, Pack = 1)]
		public struct StreamWriteHeader {
			[FieldOffset(0)] private StreamWriteFlags _flags;
			[FieldOffset(2)] private short _count;
			[FieldOffset(4)] private int _metadataSize;
			public const int Size = 8;

			public StreamWriteFlags Flags {
				get => _flags;
				set => _flags = value;
			}

			public short Count {
				get => _count;
				set => _count = value;
			}

			public int MetadataSize {
				get => _metadataSize;
				set => _metadataSize = value;
			}
		}
		
		public enum TransactionStatus : byte {
			Prepare = 0,
			Committed = 1,
			Failed = 2,
			Removed = 3
		}
		
		public enum TransactionType : byte {
			StandardWrite = 0,
			MultipartTransaction = 1
		}
		
		[StructLayout(LayoutKind.Explicit, Size = Size, Pack = 1)]
		public struct TransactionStartHeader {
			[FieldOffset(0)] private uint _recordCount;
			[FieldOffset(4)] private TransactionStatus _status;
			[FieldOffset(5)] private TransactionType _type;
			public const int Size = 6;

			public TransactionStatus Status {
				get => _status;
				set => _status = value;
			}

			public TransactionType Type {
				get => _type;
				set => _type = value;
			}

			public uint RecordCount {
				get => _recordCount;
				set => _recordCount = value;
			}
		}
		
		[StructLayout(LayoutKind.Explicit, Size = Size, Pack = 1)]
		public struct TransactionEndHeader {
			[FieldOffset(0)] private uint _recordCount;
			public const int Size = 4;
			
			public uint RecordCount {
				get => _recordCount;
				set => _recordCount = value;
			}
		}
	}
}<|MERGE_RESOLUTION|>--- conflicted
+++ resolved
@@ -182,18 +182,13 @@
 				get => _partitionTypeId;
 				set => _partitionTypeId = value;
 			}
-
+			
 			public Guid ParentPartitionId {
 				get => _parentPartitionId;
 				set => _parentPartitionId = value;
 			}
-<<<<<<< HEAD
-
-			public byte Flags {
-=======
 			
 			public PartitionFlags Flags {
->>>>>>> 6321fcfa
 				get => _flags;
 				set => _flags = value;
 			}
@@ -203,7 +198,7 @@
 				set => _referenceNumber = value;
 			}
 		}
-
+		
 		[StructLayout(LayoutKind.Explicit, Size = Size, Pack = 1)]
 		public struct PartitionTypeHeader {
 			[FieldOffset(0)] private Guid _partitionId;
@@ -225,16 +220,9 @@
 				set => _partitionId = value;
 			}
 		}
-
+		
 		[StructLayout(LayoutKind.Explicit, Size = Size, Pack = 1)]
 		public struct EventTypeHeader {
-<<<<<<< HEAD
-			[FieldOffset(0)] private Guid _partitionId;
-			[FieldOffset(16)] private uint _referenceNumber;
-			[FieldOffset(20)] private ushort _version;
-
-			public const int Size = 22;
-=======
 			[FieldOffset(0)] private Guid _parentEventTypeId;
 			[FieldOffset(16)] private Guid _partitionId;
 			[FieldOffset(32)] private uint _referenceNumber;
@@ -246,13 +234,12 @@
 				get => _parentEventTypeId;
 				set => _parentEventTypeId = value;
 			}
->>>>>>> 6321fcfa
 
 			public Guid PartitionId {
 				get => _partitionId;
 				set => _partitionId = value;
 			}
-
+			
 			public uint ReferenceNumber {
 				get => _referenceNumber;
 				set => _referenceNumber = value;
