--- conflicted
+++ resolved
@@ -9,8 +9,8 @@
 namespace EventStore.ClientAPI.Projections
 {
     /// <summary>
-    /// API for managing projections in Event Store through C# code. Communicates
-    /// with Event Store over the RESTful API. All methods in this class are asynchronous, and you must have access to a projection to use a method.
+    /// API for managing projections in the Event Store through C# code. Communicates
+    /// with the Event Store over the RESTful API.
     /// </summary>
     public class ProjectionsManager
     {
@@ -36,10 +36,10 @@
         }
 
         /// <summary>
-        /// Enables a projection.
-        /// </summary>
-        /// <param name="name">The name of the projection.</param>
-        /// <param name="userCredentials">Credentials for a user with permission to enable a projection.</param>
+        /// Asynchronously enables a projection 
+        /// </summary>
+        /// <param name="name">The name of the projection.</param>
+        /// <param name="userCredentials">Credentials for a user with permission to enable a projection</param>
         /// <returns>A task representing the operation.</returns>
         public Task EnableAsync(string name, UserCredentials userCredentials = null)
         {
@@ -48,7 +48,7 @@
         }
 
         /// <summary>
-        /// Disables a projection without writing a checkpoint.
+        /// Asynchronously aborts and disables a projection without writing a checkpoint.
         /// </summary>
         /// <param name="name">The name of the projection.</param>
         /// <param name="userCredentials">Credentials for a user with permission to disable a projection.</param>
@@ -60,7 +60,7 @@
         }
 
         /// <summary>
-        /// Aborts and disables a projection.
+        /// Asynchronously disables a projection.
         /// </summary>
         /// <param name="name">The name of the projection.</param>
         /// <param name="userCredentials">Credentials for a user with permission to disable a projection.</param>
@@ -72,7 +72,7 @@
         }
 
         /// <summary>
-        /// Creates a one-time query with JavaScript code. The projection will run until the end of the log and then stop.
+        /// Asynchronously creates a one-time query.
         /// </summary>
         /// <param name="query">The JavaScript source code for the query.</param>
         /// <param name="userCredentials">Credentials for a user with permission to create a query.</param>
@@ -83,8 +83,7 @@
         }
 
         /// <summary>
-        /// TODO: Missing from docs, needs further explanation.
-        /// Creates a one-time query with JavaScript code.
+        /// Asynchronously creates a one-time query.
         /// </summary>
         /// <param name="name">A name for the query.</param>
         /// <param name="query">The JavaScript source code for the query.</param>
@@ -97,7 +96,7 @@
         }
 
         /// <summary>
-        /// Creates a continuous projection with JavaScript code that will run until the end of the log and then continue running. Continuous projections have explicit names and you can enable or disable them via this name.
+        /// Asynchronously creates a continuous projection.
         /// </summary>
         /// <param name="name">The name of the projection.</param>
         /// <param name="query">The JavaScript source code for the query.</param>
@@ -108,8 +107,7 @@
         }
 
         /// <summary>
-        /// TODO: Missing from docs, needs further explanation, mostly the additional parameter.
-        /// Creates a continuous projection with JavaScript code that will run until the end of the log and then continue running. Continuous projections have explicit names and you can enable or disable them via this name.
+        /// Asynchronously creates a continuous projection.
         /// </summary>
         /// <param name="name">The name of the projection.</param>
         /// <param name="query">The JavaScript source code for the query.</param>
@@ -124,7 +122,7 @@
         }
 
         /// <summary>
-        /// Lists the status of all projections.
+        /// Asynchronously lists this status of all projections.
         /// </summary>
         /// <param name="userCredentials">Credentials for the operation.</param>
         /// <returns>String of JSON containing projection statuses.</returns>
@@ -135,10 +133,9 @@
         }
 
         /// <summary>
-        /// Lists the status of all projections.
-        /// </summary>
-        /// <param name="userCredentials">Credentials for the operation.</param>
-        /// TODO: Can below be a proper object link?
+        /// Asynchronously lists this status of all projections.
+        /// </summary>
+        /// <param name="userCredentials">Credentials for the operation.</param>
         /// <returns>List of all ProjectionDetails items containing projection statuses.</returns>
         public Task<List<ProjectionDetails>> ListAllAsync(UserCredentials userCredentials = null)
         {
@@ -146,7 +143,7 @@
         }
 
         /// <summary>
-        /// Lists the status of all one-time projections.
+        /// Asynchronously lists this status of all one-time projections.
         /// </summary>
         /// <param name="userCredentials">Credentials for the operation.</param>
         /// <returns>String of JSON containing projection statuses.</returns>
@@ -157,7 +154,7 @@
         }
 
         /// <summary>
-        /// Lists the status of all one-time projections.
+        /// Asynchronously lists this status of all one-time projections.
         /// </summary>
         /// <param name="userCredentials">Credentials for the operation.</param>
         /// <returns>List of one-time ProjectionDetails items containing projection statuses.</returns>
@@ -167,9 +164,7 @@
         }
 
         /// <summary>
-        /// Lists the status of all continuous projections.
-        /// TODO: Difference?
-        /// TODO: Wasn't in docs
+        /// Synchronously lists this status of all continuous projections.
         /// </summary>
         /// <param name="userCredentials">Credentials for the operation.</param>
         /// <returns>String of JSON containing projection statuses.</returns>
@@ -180,8 +175,7 @@
         }
 
         /// <summary>
-        /// Lists the status of all continuous projections.
-        /// TODO: Wasn't in docs
+        /// Synchronously lists this status of all continuous projections.
         /// </summary>
         /// <param name="userCredentials">Credentials for the operation.</param>
         /// <returns>List of continuous ProjectionDetails items containing projection statuses.</returns>
@@ -191,8 +185,7 @@
         }
 
         /// <summary>
-        /// Gets the status of a projection.
-        /// TODO: Wasn't in docs
+        /// Asynchronously gets the status of a projection.
         /// </summary>
         /// <param name="name">The name of the projection.</param>
         /// <param name="userCredentials">Credentials for the operation.</param>
@@ -204,8 +197,7 @@
         }
 
         /// <summary>
-        /// Gets the state of a projection.
-        /// TODO: Wasn't in docs
+        /// Asynchronously gets the state of a projection.
         /// </summary>
         /// <param name="name">The name of the projection.</param>
         /// <param name="userCredentials">Credentials for the operation.</param>
@@ -217,7 +209,7 @@
         }
 
         /// <summary>
-        /// Gets the state of a projection for a specified partition.
+        /// Asynchronously gets the state of a projection for a specified partition.
         /// </summary>
         /// <param name="name">The name of the projection.</param>
         /// <param name="partitionId">The id of the partition.</param>
@@ -231,8 +223,7 @@
         }
 
         /// <summary>
-        /// Gets the state of a projection.
-        /// Wasn't in docs
+        /// Asynchronously gets the state of a projection.
         /// </summary>
         /// <param name="name">The name of the projection.</param>
         /// <param name="userCredentials">Credentials for the operation.</param>
@@ -244,7 +235,7 @@
         }
 
         /// <summary>
-        /// Gets the result of a projection for a specified partition.
+        /// Asynchronously gets the state of a projection for a specified partition.
         /// </summary>
         /// <param name="name">The name of the projection.</param>
         /// <param name="partitionId">The id of the partition.</param>
@@ -258,7 +249,7 @@
         }
 
         /// <summary>
-        /// Returns the statistics associated with a named projection.
+        /// Asynchronously gets the statistics of a projection.
         /// </summary>
         /// <param name="name">The name of the projection.</param>
         /// <param name="userCredentials">Credentials for the operation.</param>
@@ -270,8 +261,7 @@
         }
 
         /// <summary>
-        /// Gets the status of a query.
-        /// TODO: Wasn't in docs.
+        /// Asynchronously gets the status of a query.
         /// </summary>
         /// <param name="name">The name of the query.</param>
         /// <param name="userCredentials">Credentials for the operation.</param>
@@ -283,8 +273,7 @@
         }
 
         /// <summary>
-        /// Updates the definition of a query.
-        /// TODO: Wasn't in docs.
+        /// Asynchronously updates the definition of a query.
         /// </summary>
         /// <param name="name">The name of the query.</param>
         /// <param name="query">The JavaScript source code of the query.</param>
@@ -298,9 +287,6 @@
         }
 
         /// <summary>
-<<<<<<< HEAD
-        /// Deletes a projection.
-=======
         /// Asynchronously updates the definition of a query.
         /// </summary>
         /// <param name="name">The name of the query.</param>
@@ -318,7 +304,6 @@
 
         /// <summary>
         /// Asynchronously deletes a projection 
->>>>>>> 292db133
         /// </summary>
         /// <param name="name">The name of the projection.</param>
         /// <param name="userCredentials">Credentials for a user with permission to delete a projection</param>
@@ -329,8 +314,7 @@
         }
 
         /// <summary>
-        /// Deletes a projection.
-        /// TODO: Difference?
+        /// Asynchronously deletes a projection 
         /// </summary>
         /// <param name="name">The name of the projection.</param>
         /// <param name="deleteEmittedStreams">Whether to delete the streams that were emitted by this projection.</param>
