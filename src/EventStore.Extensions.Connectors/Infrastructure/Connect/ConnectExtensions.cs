// ReSharper disable CheckNamespace

using EventStore.Connect.Connectors;
using Kurrent.Surge.Connectors;
using EventStore.Connect.Consumers;
using EventStore.Connect.Consumers.Configuration;
using EventStore.Connect.Processors;
using EventStore.Connect.Processors.Configuration;
using EventStore.Connect.Producers;
using EventStore.Connect.Producers.Configuration;
using EventStore.Connect.Readers;
using EventStore.Connect.Readers.Configuration;
using EventStore.Connectors.Connect.Components.Producers;
using EventStore.Core.Bus;
<<<<<<< HEAD
using Kurrent.Surge;
using Kurrent.Surge.Connectors;
using Kurrent.Surge.Persistence.State;
using Kurrent.Surge.Producers;
using Kurrent.Surge.Producers.Configuration;
using Kurrent.Surge.Readers;
=======
using Kurrent.Surge.Persistence.State;
using Kurrent.Surge.Producers;
using Kurrent.Surge.Producers.Configuration;
>>>>>>> 06c16051
using Kurrent.Surge.Schema;
using Kurrent.Surge.Schema.Serializers;
using Microsoft.Extensions.DependencyInjection;
using Microsoft.Extensions.Logging;
using LoggingOptions = Kurrent.Surge.Configuration.LoggingOptions;
using Manager = EventStore.Connectors.Infrastructure.Manager;

namespace EventStore.Connect;

public static class ConnectExtensions {
    public static IServiceCollection AddConnectSystemComponents(this IServiceCollection services) {
        services.AddConnectSchemaRegistry(SchemaRegistry.Global);

        services.AddSingleton<IStateStore, InMemoryStateStore>();

        services.AddSingleton<Func<SystemReaderBuilder>>(ctx => {
            var publisher      = ctx.GetRequiredService<IPublisher>();
            var loggerFactory  = ctx.GetRequiredService<ILoggerFactory>();
            var schemaRegistry = ctx.GetRequiredService<SchemaRegistry>();

            return () => SystemReader.Builder
                .Publisher(publisher)
                .SchemaRegistry(schemaRegistry)
                .Logging(new() {
                    Enabled       = true,
                    LoggerFactory = loggerFactory,
                    LogName       = "EventStore.Connect.SystemReader"
                });
        });

        services.AddSingleton<Func<SystemConsumerBuilder>>(ctx => {
            var publisher      = ctx.GetRequiredService<IPublisher>();
            var loggerFactory  = ctx.GetRequiredService<ILoggerFactory>();
            var schemaRegistry = ctx.GetRequiredService<SchemaRegistry>();

            return () => SystemConsumer.Builder
                .Publisher(publisher)
                .SchemaRegistry(schemaRegistry)
                .Logging(new() {
                    Enabled       = true,
                    LoggerFactory = loggerFactory,
                    LogName       = "EventStore.Connect.SystemConsumer"
                });
        });

        services.AddSingleton<Func<SystemProducerBuilder>>(ctx => {
            var publisher      = ctx.GetRequiredService<IPublisher>();
            var loggerFactory  = ctx.GetRequiredService<ILoggerFactory>();
            var schemaRegistry = ctx.GetRequiredService<SchemaRegistry>();

            return () => SystemProducer.Builder
                .Publisher(publisher)
                .SchemaRegistry(schemaRegistry)
                .Logging(new() {
                    Enabled       = true,
                    LoggerFactory = loggerFactory,
                    LogName       = "EventStore.Connect.SystemProducer"
                });
        });

        services.AddSingleton<IProducerProvider, SystemProducerProvider>();

        services.AddSingleton<Func<SystemProcessorBuilder>>(ctx => {
            var publisher      = ctx.GetRequiredService<IPublisher>();
            var loggerFactory  = ctx.GetRequiredService<ILoggerFactory>();
            var schemaRegistry = ctx.GetRequiredService<SchemaRegistry>();
            var stateStore     = ctx.GetRequiredService<IStateStore>();

            return () => SystemProcessor.Builder
                .Publisher(publisher)
                .SchemaRegistry(schemaRegistry)
                .StateStore(stateStore)
<<<<<<< HEAD
                .Logging(new LoggingOptions {
=======
                .Logging(new Kurrent.Surge.Configuration.LoggingOptions {
>>>>>>> 06c16051
                    Enabled       = true,
                    LoggerFactory = loggerFactory,
                    LogName       = "EventStore.Connect.SystemProcessor"
                });
        });

        services.AddSingleton<IConnectorValidator, SystemConnectorsValidation>();
        // services.AddSingleton<IConnectorFactory, SystemConnectorsFactory>();
        services.AddSingleton<Func<GrpcProducerBuilder>>(ctx => {
            var loggerFactory  = ctx.GetRequiredService<ILoggerFactory>();
            var schemaRegistry = ctx.GetRequiredService<SchemaRegistry>();

            return () => GrpcProducer.Builder
                .SchemaRegistry(schemaRegistry)
                .Logging(new() {
                    Enabled       = true,
                    LoggerFactory = loggerFactory,
                    LogName       = "EventStore.Streaming.GrpcProducer"
                });
        });

        services.AddSingleton<IReader>(ctx => {
            var factory = ctx.GetRequiredService<Func<SystemReaderBuilder>>();

            return factory().ReaderId("Surge.DataProtection.Reader").Create();
        });

        services.AddSingleton<IProducer>(ctx => {
            var factory = ctx.GetRequiredService<Func<SystemProducerBuilder>>();

            return factory().ProducerId("Surge.DataProtection.Producer").Create();
        });

        services.AddSingleton<IManager>(ctx => {
            var manager = new Manager(ctx.GetRequiredService<IPublisher>());
            return manager;
        });

        return services;
    }

    public static IServiceCollection AddConnectSchemaRegistry(this IServiceCollection services, SchemaRegistry? schemaRegistry = null) {
        schemaRegistry ??= SchemaRegistry.Global;

        return services
            .AddSingleton(schemaRegistry)
            .AddSingleton<ISchemaRegistry>(schemaRegistry)
            .AddSingleton<ISchemaSerializer>(schemaRegistry);
    }
}<|MERGE_RESOLUTION|>--- conflicted
+++ resolved
@@ -1,7 +1,6 @@
 // ReSharper disable CheckNamespace
 
 using EventStore.Connect.Connectors;
-using Kurrent.Surge.Connectors;
 using EventStore.Connect.Consumers;
 using EventStore.Connect.Consumers.Configuration;
 using EventStore.Connect.Processors;
@@ -12,18 +11,12 @@
 using EventStore.Connect.Readers.Configuration;
 using EventStore.Connectors.Connect.Components.Producers;
 using EventStore.Core.Bus;
-<<<<<<< HEAD
 using Kurrent.Surge;
 using Kurrent.Surge.Connectors;
 using Kurrent.Surge.Persistence.State;
 using Kurrent.Surge.Producers;
 using Kurrent.Surge.Producers.Configuration;
 using Kurrent.Surge.Readers;
-=======
-using Kurrent.Surge.Persistence.State;
-using Kurrent.Surge.Producers;
-using Kurrent.Surge.Producers.Configuration;
->>>>>>> 06c16051
 using Kurrent.Surge.Schema;
 using Kurrent.Surge.Schema.Serializers;
 using Microsoft.Extensions.DependencyInjection;
@@ -96,11 +89,7 @@
                 .Publisher(publisher)
                 .SchemaRegistry(schemaRegistry)
                 .StateStore(stateStore)
-<<<<<<< HEAD
                 .Logging(new LoggingOptions {
-=======
-                .Logging(new Kurrent.Surge.Configuration.LoggingOptions {
->>>>>>> 06c16051
                     Enabled       = true,
                     LoggerFactory = loggerFactory,
                     LogName       = "EventStore.Connect.SystemProcessor"
@@ -108,7 +97,7 @@
         });
 
         services.AddSingleton<IConnectorValidator, SystemConnectorsValidation>();
-        // services.AddSingleton<IConnectorFactory, SystemConnectorsFactory>();
+
         services.AddSingleton<Func<GrpcProducerBuilder>>(ctx => {
             var loggerFactory  = ctx.GetRequiredService<ILoggerFactory>();
             var schemaRegistry = ctx.GetRequiredService<SchemaRegistry>();
