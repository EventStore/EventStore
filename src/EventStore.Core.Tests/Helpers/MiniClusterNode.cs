--- conflicted
+++ resolved
@@ -1,9 +1,9 @@
 ﻿using System;
-using System.Collections.Generic;
 using System.Diagnostics;
 using System.IO;
 using System.Net;
 using System.Net.Http;
+using System.Runtime.InteropServices;
 using System.Security.Cryptography.X509Certificates;
 using System.Threading.Tasks;
 using EventStore.Common.Options;
@@ -25,10 +25,6 @@
 using Microsoft.AspNetCore.Server.Kestrel.Https;
 using ILogger = Serilog.ILogger;
 using EventStore.Core.Services.Storage.ReaderIndex;
-using EventStore.Plugins.Subsystems;
-using EventStore.TcpUnitTestPlugin;
-using Microsoft.Extensions.Configuration;
-using RuntimeInformation = System.Runtime.RuntimeInformation;
 
 namespace EventStore.Core.Tests.Helpers {
 	public class MiniClusterNode<TLogFormat, TStreamId> {
@@ -58,28 +54,21 @@
 		public VNodeState NodeState = VNodeState.Unknown;
 		private readonly IWebHost _host;
 
-<<<<<<< HEAD
-		private static bool EnableHttps() => !RuntimeInformation.IsOSX;
-
-        public MiniClusterNode(string pathname, int debugIndex, IPEndPoint internalTcp, IPEndPoint externalTcp,
-			IPEndPoint httpEndPoint, EndPoint[] gossipSeeds, ISubsystem[] subsystems = null,
-=======
 		private static bool EnableHttps() {
 			return !RuntimeInformation.IsOSPlatform(OSPlatform.OSX);
 		}
 
 		public MiniClusterNode(string pathname, int debugIndex, IPEndPoint internalTcp, IPEndPoint externalTcp,
 			IPEndPoint httpEndPoint, EndPoint[] gossipSeeds, ISubsystemFactory[] subsystems = null,
->>>>>>> 52a9b498
 			bool enableTrustedAuth = false, int memTableSize = 1000, bool inMemDb = true,
 			bool disableFlushToDisk = false, bool readOnlyReplica = false, int nodePriority = 0,
 			string intHostAdvertiseAs = null, IExpiryStrategy expiryStrategy = null) {
 
-			if (RuntimeInformation.IsOSX) {
+			if (RuntimeInformation.IsOSPlatform(OSPlatform.OSX)) {
 				AppContext.SetSwitch("System.Net.Http.SocketsHttpHandler.Http2UnencryptedSupport",
 					true); //TODO JPB Remove this sadness when dotnet core supports kestrel + http2 on macOS
 			}
-
+			
 			RunningTime.Start();
 			RunCount += 1;
 
@@ -96,9 +85,6 @@
 			FileStreamExtensions.ConfigureFlush(disableFlushToDisk);
 
 			var useHttps = EnableHttps();
-
-			subsystems ??= [];
-			subsystems = [..subsystems, new TcpApiTestPlugin()];
 
 			var options = new ClusterVNodeOptions {
 				Application = new() {
@@ -125,9 +111,14 @@
 					ReplicationIp = InternalTcpEndPoint.Address,
 					NodeIp = ExternalTcpEndPoint.Address,
 					ReplicationPort = InternalTcpEndPoint.Port,
+					NodeTcpPort = ExternalTcpEndPoint.Port,
+					EnableExternalTcp = ExternalTcpEndPoint != null,
 					NodePort = HttpEndPoint.Port,
+					DisableExternalTcpTls = false,
 					DisableInternalTcpTls = false,
+					NodeHeartbeatTimeout = 2_000,
 					ReplicationHeartbeatTimeout = 2_000,
+					NodeHeartbeatInterval = 2_000,
 					ReplicationHeartbeatInterval = 2_000,
 					EnableAtomPubOverHttp = true,
 					EnableTrustedAuth = enableTrustedAuth,
@@ -149,21 +140,12 @@
 					ChunksCacheSize = MiniNode.CachedChunkSize,
 					StreamExistenceFilterSize = 10_000
 				},
-				Projection = new() {
+				Projections = new() {
 					RunProjections = ProjectionType.None
 				},
-				PlugableComponents = subsystems
+				Subsystems = subsystems ?? Array.Empty<ISubsystemFactory>()
 			};
 
-			var inMemConf = new ConfigurationBuilder()
-				.AddInMemoryCollection(new KeyValuePair<string, string>[] {
-					new("EventStore:TcpPlugin:NodeTcpPort", externalTcp.Port.ToString()),
-					new("EventStore:TcpPlugin:EnableExternalTcp", "true"),
-					new("EventStore:TcpUnitTestPlugin:NodeTcpPort", externalTcp.Port.ToString()),
-					new("EventStore:TcpUnitTestPlugin:NodeHeartbeatInterval", "10000"),
-					new("EventStore:TcpUnitTestPlugin:NodeHeartbeatTimeout", "10000"),
-					new("EventStore:TcpUnitTestPlugin:Insecure", options.Application.Insecure.ToString()),
-				}).Build();
 			var serverCertificate = useHttps ? ssl_connections.GetServerCertificate() : null;
 			var trustedRootCertificates =
 				useHttps ? new X509Certificate2Collection(ssl_connections.GetRootCertificate()) : null;
@@ -176,9 +158,9 @@
 			Log.Information(
 				"\n{0,-25} {1} ({2}/{3}, {4})\n" + "{5,-25} {6} ({7})\n" + "{8,-25} {9} ({10}-bit)\n"
 				+ "{11,-25} {12}\n" + "{13,-25} {14}\n" + "{15,-25} {16}\n" + "{17,-25} {18}\n\n",
-				"ES VERSION:", VersionInfo.Version, VersionInfo.Edition, VersionInfo.CommitSha, VersionInfo.Timestamp,
-				"OS:", RuntimeInformation.OsPlatform, Environment.OSVersion, "RUNTIME:", RuntimeInformation.RuntimeVersion,
-				RuntimeInformation.RuntimeMode, "GC:",
+				"ES VERSION:", VersionInfo.Version, VersionInfo.Tag, VersionInfo.Hashtag, VersionInfo.Timestamp,
+				"OS:", OS.OsFlavor, Environment.OSVersion, "RUNTIME:", OS.GetRuntimeVersion(),
+				Marshal.SizeOf(typeof(IntPtr)) * 8, "GC:",
 				GC.MaxGeneration == 0
 					? "NON-GENERATION (PROBABLY BOEHM)"
 					: $"{GC.MaxGeneration + 1} GENERATIONS", "DBPATH:", _dbPath, "ExTCP ENDPOINT:",
@@ -195,7 +177,7 @@
 						options.Application.OverrideAnonymousEndpointAccessForGossip)),
 				Array.Empty<IPersistentSubscriptionConsumerStrategyFactory>(),
 				new OptionsCertificateProvider(),
-				configuration: inMemConf,
+				metricsConfiguration: null,
 				expiryStrategy,
 				Guid.NewGuid(), debugIndex);
 			Node.HttpService.SetupController(new TestController(Node.MainQueue));
@@ -203,9 +185,9 @@
 			_host = new WebHostBuilder()
 				.UseKestrel(o => {
 					o.Listen(HttpEndPoint, options => {
-						if (RuntimeInformation.IsOSX) {
+						if (RuntimeInformation.IsOSPlatform(OSPlatform.OSX)) {
 							options.Protocols = HttpProtocols.Http2;
-						} else {
+						} else { 
 							options.UseHttps(new HttpsConnectionAdapterOptions {
 								ServerCertificate = serverCertificate,
 								ClientCertificateMode = ClientCertificateMode.AllowCertificate,
@@ -275,11 +257,7 @@
 					RemoteCertificateValidationCallback = delegate { return true; }
 				}
 			}, true);
-<<<<<<< HEAD
-
-=======
 			
->>>>>>> 52a9b498
 			var scheme = Node.DisableHttps ? "http://" : "https://";
 			httpClient.BaseAddress = new Uri($"{scheme}{HttpEndPoint}");
 			return httpClient;
@@ -288,21 +266,13 @@
 		public async Task Shutdown(bool keepDb = false) {
 			StoppingTime.Start();
 			_host?.Dispose();
-<<<<<<< HEAD
-			await Node.StopAsync().WithTimeout(TimeSpan.FromSeconds(20));
-=======
 			await Node.StopAsync().WithTimeout(TimeSpan.FromSeconds(20));			
->>>>>>> 52a9b498
 
 			// the same message 'BecomeShutdown' triggers the disposal of the ReadIndex
 			// and also the notification here that the node as stopped so there is a race.
 			// For now let's wait for a moment before we try to delete the directory.
 			await Task.Delay(500);
-<<<<<<< HEAD
-
-=======
 			
->>>>>>> 52a9b498
 			if (!keepDb)
 				TryDeleteDirectory(_dbPath);
 
