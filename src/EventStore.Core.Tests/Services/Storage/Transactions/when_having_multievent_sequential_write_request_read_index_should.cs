--- conflicted
+++ resolved
@@ -1,11 +1,8 @@
-<<<<<<< HEAD
-using System.Threading;
-using System.Threading.Tasks;
-=======
 // Copyright (c) Event Store Ltd and/or licensed to Event Store Ltd under one or more agreements.
 // Event Store Ltd licenses this file to you under the Event Store License v2 (see LICENSE.md).
 
->>>>>>> d2a1b1c8
+using System.Threading;
+using System.Threading.Tasks;
 using EventStore.Core.Data;
 using EventStore.Core.Services.Storage.ReaderIndex;
 using EventStore.Core.TransactionLog.LogRecords;
