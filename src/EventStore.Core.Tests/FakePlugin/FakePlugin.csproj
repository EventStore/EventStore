<Project Sdk="Microsoft.NET.Sdk">
<<<<<<< HEAD
	<PropertyGroup>
		<TargetFramework>net8.0</TargetFramework>
	</PropertyGroup>
=======

  <PropertyGroup>
    <TargetFramework>net8.0</TargetFramework>
  </PropertyGroup>

>>>>>>> 52a9b498
</Project><|MERGE_RESOLUTION|>--- conflicted
+++ resolved
@@ -1,13 +1,7 @@
 <Project Sdk="Microsoft.NET.Sdk">
-<<<<<<< HEAD
-	<PropertyGroup>
-		<TargetFramework>net8.0</TargetFramework>
-	</PropertyGroup>
-=======
 
   <PropertyGroup>
     <TargetFramework>net8.0</TargetFramework>
   </PropertyGroup>
 
->>>>>>> 52a9b498
 </Project>