﻿using System;
using System.Collections.Generic;
using System.Net;
using System.Xml;
using System.Xml.Linq;
using EventStore.Core.Tests.Helpers;
using EventStore.Core.TransactionLog.Chunks;
using EventStore.Transport.Http;
using NUnit.Framework;
using Newtonsoft.Json.Linq;
using System.Linq;
using HttpStatusCode = System.Net.HttpStatusCode;

namespace EventStore.Core.Tests.Http.Streams
{
    namespace feed
    {
        public abstract class SpecificationWithLongFeed : HttpBehaviorSpecification
        {
            private int _numberOfEvents;

            protected override void Given()
            {
                _numberOfEvents = 25;
                for (var i = 0; i < _numberOfEvents; i++)
                {
                    PostEvent(i);
                }
            }

            protected string PostEvent(int i)
            {
                var response = MakeArrayEventsPost(
                    TestStream, new[] {new {EventId = Guid.NewGuid(), EventType = "event-type", Data = new {Number = i}}});
                Assert.AreEqual(HttpStatusCode.Created, response.StatusCode);
                return response.Headers[HttpResponseHeader.Location];
            }

            protected string GetLink(JObject feed, string relation)
            {
                var rel = (from JObject link in feed["links"]
                           from JProperty attr in link
                           where attr.Name == "relation" && (string) attr.Value == relation
                           select link).SingleOrDefault();
                return (rel == null) ? (string)null : (string)rel["uri"];
            }
        }

        [TestFixture, Category("LongRunning")]
        public class when_posting_multiple_events : SpecificationWithLongFeed
        {
            protected override void When()
            {
                GetJson<JObject>(TestStream, ContentType.AtomJson);
            }

            [Test]
            public void returns_ok_status_code()
            {
                Assert.AreEqual(HttpStatusCode.OK, _lastResponse.StatusCode);
            }
        }

        [TestFixture, Category("LongRunning")]
        public class when_retrieving_feed_head : SpecificationWithLongFeed
        {
            private JObject _feed;

            protected override void When()
            {
                _feed = GetJson<JObject>(TestStream, ContentType.AtomJson);
            }

            [Test]
            public void returns_ok_status_code()
            {
                Assert.AreEqual(HttpStatusCode.OK, _lastResponse.StatusCode);
            }

            [Test]
            public void contains_a_link_rel_previous()
            {
                var rel = GetLink(_feed, "previous");
                Assert.IsNotEmpty(rel);
            }

            [Test]
            public void contains_a_link_rel_next()
            {
                var rel = GetLink(_feed, "next");
                Assert.IsNotEmpty(rel);
            }

            [Test]
            public void contains_a_link_rel_self()
            {
                var rel = GetLink(_feed, "self");
                Assert.IsNotEmpty(rel);
            }

            [Test]
            public void contains_a_link_rel_first()
            {
                var rel = GetLink(_feed, "first");
                Assert.IsNotEmpty(rel);
            }

            [Test]
            public void contains_a_link_rel_last()
            {
                var rel = GetLink(_feed, "last");
                Assert.IsNotEmpty(rel);
            }
        }


        [TestFixture, Category("LongRunning")]
        public class when_retrieving_the_previous_link_of_the_feed_head: SpecificationWithLongFeed
        {
            private JObject _feed;
            private JObject _head;
            private string _previous;

            protected override void Given()
            {
                base.Given();
                _head = GetJson<JObject>(TestStream, ContentType.AtomJson);
                _previous = GetLink(_head, "previous");
            }

            protected override void When()
            {
                _feed = GetJson<JObject>(_previous, ContentType.AtomJson);
            }

            [Test]
            public void returns_200_response()
            {
                Assert.AreEqual(HttpStatusCode.OK, _lastResponse.StatusCode);
            }

            [Test]
            public void there_is_no_prev_link()
            {
                var rel = GetLink(_feed, "prev");
                Assert.IsNull(rel);
            }

            [Test]
            public void there_is_a_next_link()
            {
                var rel = GetLink(_feed, "next");
                Assert.IsNotEmpty(rel);                
            }

            [Test]
            public void there_is_a_self_link()
            {
                var rel = GetLink(_feed, "self");
                Assert.IsNotEmpty(rel);
            }

            [Test]
            public void there_is_a_first_link()
            {
                var rel = GetLink(_feed, "first");
                Assert.IsNotEmpty(rel);
            }

            [Test]
            public void there_is_a_last_link()
            {
                var rel = GetLink(_feed, "last");
                Assert.IsNotEmpty(rel);
            }

            [Test]
            public void the_feed_is_empty()
            {
                Assert.AreEqual(0, _feed["entries"].Count());
            }

            [Test]
            public void the_response_is_not_cachable()
            {
                Assert.AreEqual("max-age=0, no-cache, must-revalidate", _lastResponse.Headers["Cache-Control"]);
            }
        }


        [TestFixture, Category("LongRunning")]
        public class when_reading_a_stream_forward_with_deleted_linktos : HttpSpecificationWithLinkToToDeletedEvents
        {
            private JObject _feed;
            private List<JToken> _entries;
            protected override void When()
            {
                _feed = GetJson<JObject>("/streams/" + LinkedStreamName + "/0/forward/10", accept: ContentType.Json);
                _entries = _feed != null ? _feed["entries"].ToList() : new List<JToken>();
            }

            [Test]
            public void the_feed_has_one_event()
            {
                Assert.AreEqual(1, _entries.Count());
            }

            [Test]
            public void the_edit_link_to_is_to_correct_uri()
            {
                var foo = _entries[0]["links"][0];
                Assert.AreEqual("edit", foo["relation"].ToString());
                Assert.AreEqual(MakeUrl("/streams/" + DeletedStreamName + "/0"), foo["uri"].ToString());
            }

            [Test]
            public void the_alt_link_to_is_to_correct_uri()
            {
                var foo = _entries[0]["links"][1];
                Assert.AreEqual("alternate", foo["relation"].ToString());
                Assert.AreEqual(MakeUrl("/streams/" + DeletedStreamName + "/0"), foo["uri"].ToString());
            }
        }

        [TestFixture, Category("LongRunning")]
        public class when_reading_a_stream_forward_with_maxcount_deleted_linktos : SpecificationWithLinkToToMaxCountDeletedEvents
        {
            private JObject _feed;
            private List<JToken> _entries;
            protected override void When()
            {
                _feed = GetJson<JObject>("/streams/" + LinkedStreamName + "/0/forward/10", accept: ContentType.Json);
                _entries = _feed != null ? _feed["entries"].ToList() : new List<JToken>();
            }

            [Test]
            public void the_feed_has_no_events()
            {
                Assert.AreEqual(1, _entries.Count());
            }
        }

        [TestFixture, Category("LongRunning")][Explicit("Failing test for Greg demonstrating NullReferenceException in Convert.cs")]
        public class when_reading_a_stream_forward_with_maxcount_deleted_linktos_with_rich_entry : SpecificationWithLinkToToMaxCountDeletedEvents
        {
            private JObject _feed;
            private List<JToken> _entries;
            protected override void When()
            {
                _feed = GetJson<JObject>("/streams/" + LinkedStreamName + "/0/forward/10?embed=rich", accept: ContentType.Json); 
                _entries = _feed != null ? _feed["entries"].ToList() : new List<JToken>();
            }

            [Test]
            public void the_feed_has_some_events()
            {
                Assert.AreEqual(1, _entries.Count());
            }
        }

        [TestFixture, Category("LongRunning")]
<<<<<<< HEAD
=======
        public class when_reading_a_stream_forward_with_deleted_linktos_with_content_enabled_as_xml :
            HttpSpecificationWithLinkToToDeletedEvents
        {
            private XDocument _feed;
            private XElement[] _entries;

            protected override void When()
            {
                _feed = GetXml("/streams/" + LinkedStreamName + "/0/forward/10?embed=content");
                _entries = _feed.GetEntries();
            }

            [Test]
            public void the_feed_has_one_event()
            {
                Assert.AreEqual(1, _entries.Length);
            }

            [Test]
            public void the_edit_link_is_to_correct_uri()
            {
                var link = _entries[0].GetLink("edit");
                Assert.AreEqual(MakeUrl("/streams/" + DeletedStreamName + "/0"), link);
            }

	    [Test]
            public void the_alternate_link_is_to_correct_uri()
            {
                var link = _entries[0].GetLink("alternate");
                Assert.AreEqual(MakeUrl("/streams/" + DeletedStreamName + "/0"), link);
            }
        }


        [TestFixture, Category("LongRunning")]
>>>>>>> d6042331
        public class when_reading_a_stream_forward_with_deleted_linktos_with_content_enabled : HttpSpecificationWithLinkToToDeletedEvents
        {
            private JObject _feed;
            private List<JToken> _entries;
            protected override void When()
            {
                _feed = GetJson<JObject>("/streams/" + LinkedStreamName + "/0/forward/10?embed=content", accept: ContentType.Json);
                _entries = _feed != null ? _feed["entries"].ToList() : new List<JToken>();
            }

            [Test]
            public void the_feed_has_one_event()
            {
                Assert.AreEqual(1, _entries.Count());
            }

            [Test]
            public void the_edit_link_to_is_to_correct_uri()
            {
                var foo = _entries[0]["links"][0];
                Assert.AreEqual("edit", foo["relation"].ToString());
                Assert.AreEqual(MakeUrl("/streams/" + DeletedStreamName + "/0"), foo["uri"].ToString());
            }

            [Test]
            public void the_alt_link_to_is_to_correct_uri()
            {
                var foo = _entries[0]["links"][1];
                Assert.AreEqual("alternate", foo["relation"].ToString());
                Assert.AreEqual(MakeUrl("/streams/" + DeletedStreamName + "/0"), foo["uri"].ToString());
            }
        }


        [TestFixture, Category("LongRunning")]
        public class when_reading_a_stream_backward_with_deleted_linktos : HttpSpecificationWithLinkToToDeletedEvents
        {
            private JObject _feed;
            private List<JToken> _entries;
            protected override void When()
            {
                _feed = GetJson<JObject>("/streams/" + LinkedStreamName + "/0/backward/1", accept: ContentType.Json);
                _entries = _feed != null? _feed["entries"].ToList() : new List<JToken>();
            }

            [Test]
            public void the_feed_has_one_event()
            {
                Assert.AreEqual(1, _entries.Count());
            }

            [Test]
            public void the_edit_link_to_is_to_correct_uri()
            {
                var foo = _entries[0]["links"][0];
                Assert.AreEqual("edit", foo["relation"].ToString());
                Assert.AreEqual(MakeUrl("/streams/" + DeletedStreamName + "/0"), foo["uri"].ToString());
            }

            [Test]
            public void the_alt_link_to_is_to_correct_uri()
            {
                var foo = _entries[0]["links"][1];
                Assert.AreEqual("alternate", foo["relation"].ToString());
                Assert.AreEqual(MakeUrl("/streams/" + DeletedStreamName + "/0"), foo["uri"].ToString());
            }
        }


        [TestFixture, Category("LongRunning")]
        public class when_reading_a_stream_backward_with_deleted_linktos_and_embed_of_content : HttpSpecificationWithLinkToToDeletedEvents
        {
            private JObject _feed;
            private List<JToken> _entries;
            protected override void When()
            {
                _feed = GetJson<JObject>("/streams/" + LinkedStreamName + "/0/backward/1", accept: ContentType.Json);
                _entries = _feed != null ? _feed["entries"].ToList() : new List<JToken>();
            }

            [Test]
            public void the_feed_has_one_event()
            {
                Assert.AreEqual(1, _entries.Count());
            }

            [Test]
            public void the_edit_link_to_is_to_correct_uri()
            {
                var foo = _entries[0]["links"][0];
                Assert.AreEqual("edit", foo["relation"].ToString());
                Assert.AreEqual(MakeUrl("/streams/" + DeletedStreamName + "/0"), foo["uri"].ToString());
            }

            [Test]
            public void the_alt_link_to_is_to_correct_uri()
            {
                var foo = _entries[0]["links"][1];
                Assert.AreEqual("alternate", foo["relation"].ToString());
                Assert.AreEqual(MakeUrl("/streams/" + DeletedStreamName + "/0"), foo["uri"].ToString());
            }
        }

        [TestFixture, Category("LongRunning")]
        public class when_polling_the_head_forward_and_a_new_event_appears: SpecificationWithLongFeed
        {
            private JObject _feed;
            private JObject _head;
            private string _previous;
            private string _lastEventLocation;

            protected override void Given()
            {
                base.Given();
                _head = GetJson<JObject>(TestStream, ContentType.AtomJson);
                _previous = GetLink(_head, "previous");
                _lastEventLocation = PostEvent(-1);
            }

            protected override void When()
            {
                _feed = GetJson<JObject>(_previous, ContentType.AtomJson);
            }

            [Test]
            public void returns_ok_status_code()
            {
                Assert.AreEqual(HttpStatusCode.OK, _lastResponse.StatusCode);
            }

            [Test]
            public void returns_a_feed_with_a_single_entry_referring_to_the_last_event()
            {
                HelperExtensions.AssertJson(new {entries = new[] {new {Id = _lastEventLocation}}}, _feed);
            }
        }

    }
}<|MERGE_RESOLUTION|>--- conflicted
+++ resolved
@@ -259,8 +259,6 @@
         }
 
         [TestFixture, Category("LongRunning")]
-<<<<<<< HEAD
-=======
         public class when_reading_a_stream_forward_with_deleted_linktos_with_content_enabled_as_xml :
             HttpSpecificationWithLinkToToDeletedEvents
         {
@@ -296,7 +294,6 @@
 
 
         [TestFixture, Category("LongRunning")]
->>>>>>> d6042331
         public class when_reading_a_stream_forward_with_deleted_linktos_with_content_enabled : HttpSpecificationWithLinkToToDeletedEvents
         {
             private JObject _feed;
