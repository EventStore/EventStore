--- conflicted
+++ resolved
@@ -83,13 +83,9 @@
 			}
 		}
 
-<<<<<<< HEAD
-		public async Task Scavenge(bool alwaysKeepScavenged, bool mergeChunks, int startFromChunk = 0,
-=======
-		public Task<ScavengeResult> Scavenge(bool alwaysKeepScavenged, bool mergeChunks, int startFromChunk = 0,
->>>>>>> 74551df8
+		public async Task<ScavengeResult> Scavenge(bool alwaysKeepScavenged, bool mergeChunks, int startFromChunk = 0,
 			bool scavengeIndex = true,
-			CancellationToken ct = default(CancellationToken)) {
+			CancellationToken ct = default) {
 			Ensure.Nonnegative(startFromChunk, nameof(startFromChunk));
 
 			// Awaiters don't have to handle Exceptions and can wait for the actual completion of the task.
@@ -102,7 +98,6 @@
 
 				await ScavengeInternal(alwaysKeepScavenged, mergeChunks, startFromChunk, ct);
 
-<<<<<<< HEAD
 				if (scavengeIndex) {
 					_tableIndex.Scavenge(_scavengerLog, ct);
 				}
@@ -110,7 +105,7 @@
 				_logger.Information("SCAVENGING: Scavenge cancelled.");
 				result = ScavengeResult.Stopped;
 			} catch (Exception exc) {
-				result = ScavengeResult.Interrupted;
+				result = ScavengeResult.Errored;
 				_logger.Error(exc, "SCAVENGING: Error while scavenging DB.");
 				error = string.Format("Error while scavenging DB: {0}.", exc.Message);
 			} finally {
@@ -122,30 +117,8 @@
 						result, sw.Elapsed, error);
 				}
 			}
-=======
-					if (scavengeIndex) {
-						_tableIndex.Scavenge(_scavengerLog, ct);
-					}
-				} catch (OperationCanceledException) {
-					_logger.Information("SCAVENGING: Scavenge cancelled.");
-					result = ScavengeResult.Stopped;
-				} catch (Exception exc) {
-					result = ScavengeResult.Errored;
-					_logger.Error(exc, "SCAVENGING: Error while scavenging DB.");
-					error = string.Format("Error while scavenging DB: {0}.", exc.Message);
-				} finally {
-					try {
-						_scavengerLog.ScavengeCompleted(result, error, sw.Elapsed);
-					} catch (Exception ex) {
-						_logger.Error(ex,
-							"Error whilst recording scavenge completed. Scavenge result: {result}, Elapsed: {elapsed}, Original error: {e}",
-							result, sw.Elapsed, error);
-					}
-				}
-
-				return result;
-			}, TaskCreationOptions.LongRunning);
->>>>>>> 74551df8
+
+			return result;
 		}
 
 		private async ValueTask ScavengeInternal(bool alwaysKeepScavenged, bool mergeChunks, int startFromChunk,
@@ -375,6 +348,7 @@
 				var chunksToMerge = new List<TFChunk.TFChunk>();
 				long totalDataSize = 0;
 				foreach (var chunk in GetAllChunks(db, 0)) {
+					ct.ThrowIfCancellationRequested();
 
 					if (totalDataSize + chunk.PhysicalDataSize > maxChunkDataSize) {
 						if (chunksToMerge.Count == 0)
@@ -555,7 +529,7 @@
 				} else {
 					logger.Error("Failed to delete the temp chunk. Retry limit of {maxRetryCount} reached. Reason: {e}",
 						MaxRetryCount, ex);
-					if (ex is IOException)
+					if (ex is System.IO.IOException)
 						WindowsProcessUtil.PrintWhoIsLocking(tmpChunkPath, logger);
 					throw;
 				}
