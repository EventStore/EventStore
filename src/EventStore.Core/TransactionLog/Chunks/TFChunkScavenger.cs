--- conflicted
+++ resolved
@@ -428,11 +428,7 @@
             return !canRemove;
         }
 
-<<<<<<< HEAD
-        private bool KeepOnlyFirstEventOfDuplicate(ITableIndex tableIndex, PrepareLogRecord prepare, int eventNumber){
-=======
         private bool KeepOnlyFirstEventOfDuplicate(ITableIndex tableIndex, PrepareLogRecord prepare, long eventNumber){
->>>>>>> aa8cda89
             var result = _readIndex.ReadEvent(prepare.EventStreamId, eventNumber);
             if(result.Result == ReadEventResult.Success && result.Record.LogPosition != prepare.LogPosition) return false;
             return true;
