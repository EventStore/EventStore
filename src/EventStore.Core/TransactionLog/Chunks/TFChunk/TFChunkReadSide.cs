using System;
using System.Collections.Generic;
using System.IO;
using EventStore.Common.Utils;
using EventStore.Core.DataStructures.ProbabilisticFilter;
using EventStore.Core.Exceptions;
using EventStore.Core.TransactionLog.LogRecords;
using Serilog;
using Range = EventStore.Core.Data.Range;

namespace EventStore.Core.TransactionLog.Chunks.TFChunk {
	public partial class TFChunk {
		public interface IChunkReadSide {
			void RequestCaching();
			void Uncache();

			bool ExistsAt(long logicalPosition);
			long GetActualPosition(long logicalPosition);
			RecordReadResult TryReadAt(long logicalPosition, bool couldBeScavenged);
			RecordReadResult TryReadFirst();
			RecordReadResult TryReadClosestForward(long logicalPosition);
			RawReadResult TryReadClosestForwardRaw(long logicalPosition, Func<int, byte[]> getBuffer);
			RecordReadResult TryReadLast();
			RecordReadResult TryReadClosestBackward(long logicalPosition);
		}

		private class TFChunkReadSideUnscavenged : TFChunkReadSide, IChunkReadSide {
			public TFChunkReadSideUnscavenged(TFChunk chunk, ITransactionFileTracker tracker) : base(chunk, tracker) {
				if (chunk.ChunkHeader.IsScavenged)
					throw new ArgumentException("Scavenged TFChunk passed into unscavenged chunk read side.");
			}

			public void RequestCaching() {
				// do nothing
			}

			public void Uncache() {
				// do nothing
			}

			public bool ExistsAt(long logicalPosition) {
				return logicalPosition >= 0 && logicalPosition < Chunk.LogicalDataSize;
			}

			public long GetActualPosition(long logicalPosition) {
				Ensure.Nonnegative(logicalPosition, nameof(logicalPosition));

				if (logicalPosition >= Chunk.LogicalDataSize)
					return -1;

				return logicalPosition;
			}

			public RecordReadResult TryReadAt(long logicalPosition, bool couldBeScavenged) {
				var workItem = Chunk.GetReaderWorkItem();
				try {
					if (logicalPosition >= Chunk.LogicalDataSize) {
						_log.Warning(
							"Tried to read logical position {logicalPosition} which is greater than the chunk's logical size of {chunkLogicalSize}",
							logicalPosition, Chunk.LogicalDataSize);
						return RecordReadResult.Failure;
					}

					ILogRecord record;
					int length;
					var result = TryReadForwardInternal(workItem, logicalPosition, out length, out record);
					return new RecordReadResult(result, -1, record, length);
				} finally {
					Chunk.ReturnReaderWorkItem(workItem);
				}
			}

			public RecordReadResult TryReadFirst() {
				return TryReadClosestForward(0);
			}

			public RecordReadResult TryReadClosestForward(long logicalPosition) {
				var workItem = Chunk.GetReaderWorkItem();
				try {
					if (logicalPosition >= Chunk.LogicalDataSize)
						return RecordReadResult.Failure;

					if (!TryReadForwardInternal(workItem, logicalPosition, out var length, out var record))
						return RecordReadResult.Failure;

					long nextLogicalPos = record.GetNextLogPosition(logicalPosition, length);
					return new RecordReadResult(true, nextLogicalPos, record, length);
				} finally {
					Chunk.ReturnReaderWorkItem(workItem);
				}
			}

			public RawReadResult TryReadClosestForwardRaw(long logicalPosition, Func<int, byte[]> getBuffer) {
				var workItem = Chunk.GetReaderWorkItem();
				try {
					if (logicalPosition >= Chunk.LogicalDataSize)
						return RawReadResult.Failure;

					if (!TryReadForwardRawInternal(workItem, logicalPosition, getBuffer, out var length, out var record))
						return RawReadResult.Failure;

					var nextLogicalPos = logicalPosition + length + 2 * sizeof(int);
					return new RawReadResult(true, nextLogicalPos, record, length);
				} finally {
					Chunk.ReturnReaderWorkItem(workItem);
				}
			}

			public RecordReadResult TryReadLast() {
				return TryReadClosestBackward(Chunk.LogicalDataSize);
			}

			public RecordReadResult TryReadClosestBackward(long logicalPosition) {
				var workItem = Chunk.GetReaderWorkItem();
				try {
					// here we allow actualPosition == _logicalDataSize as we can read backward the very last record that way
					if (logicalPosition > Chunk.LogicalDataSize)
						return RecordReadResult.Failure;

					int length;
					ILogRecord record;
					if (!TryReadBackwardInternal(workItem, logicalPosition, out length, out record))
						return RecordReadResult.Failure;

					long nextLogicalPos = record.GetPrevLogPosition(logicalPosition, length);
					return new RecordReadResult(true, nextLogicalPos, record, length);
				} finally {
					Chunk.ReturnReaderWorkItem(workItem);
				}
			}
		}

		private class TFChunkReadSideScavenged : TFChunkReadSide, IChunkReadSide {
			// must hold _lock to assign to _wantMidpoints and _midpoints
			private readonly object _lock = new();
			private bool _wantMidpoints;
			private Midpoint[] _midpoints;
			private bool _optimizeCache;
			private InMemoryBloomFilter _logPositionsBloomFilter;

			private bool CacheIsOptimized {
				get { return _optimizeCache && _logPositionsBloomFilter != null; }
			}

			public TFChunkReadSideScavenged(TFChunk chunk, bool optimizeCache, ITransactionFileTracker tracker)
				: base(chunk, tracker) {
				_optimizeCache = optimizeCache;
				if (!chunk.ChunkHeader.IsScavenged)
					throw new ArgumentException(string.Format("Chunk provided is not scavenged: {0}", chunk));
			}

			public void Uncache() {
				lock (_lock) {
					_wantMidpoints = false;
					_midpoints = null;
				}
<<<<<<< HEAD
			}

			public void RequestCaching() {
				lock (_lock) {
					_wantMidpoints = true;
				}
			}

=======
			}

			public void RequestCaching() {
				lock (_lock) {
					_wantMidpoints = true;
				}
			}

>>>>>>> 52a9b498
			private Midpoint[] GetOrCreateMidPoints(ReaderWorkItem workItem) {
				// don't use mipoints when reading from memory
				if (workItem.IsMemory)
					return null;

				// if we have midpoints we are happy. no synchronization required.
				// this value may be stale but the midpoints are still valid
				var midpoints = _midpoints;
				if (midpoints != null)
					return midpoints;

				// if we don't want midpoints we are happy. no synchronization required.
				// this value may be stale but this is rare and worst case we will perform the read
				// without the midpoints which will still work.
				if (!_wantMidpoints)
					return null;

				lock (_lock) {
					// guaranteed up to date. we don't want to assign to _midpoints if we aren't supposed to
					// because the midpoints will take up memory unnecessarily.
					if (!_wantMidpoints)
						return null;

					// want midpoints but don't have them, get them. synchronization is ok here because rare
					_midpoints = PopulateMidpoints(Chunk.MidpointsDepth, workItem);
					return _midpoints;
				}
			}

			public void OptimizeExistsAt() {
				if (_optimizeCache && _logPositionsBloomFilter == null)
					_logPositionsBloomFilter = PopulateBloomFilter();
			}

			public void DeOptimizeExistsAt() {
				if (_logPositionsBloomFilter != null)
					_logPositionsBloomFilter = null;
			}

			private InMemoryBloomFilter PopulateBloomFilter() {
				var mapCount = Chunk.ChunkFooter.MapCount;
				if (mapCount <= 0)
					return null;

				InMemoryBloomFilter bf = null;
				double p = 1e-4; //false positive probability

				while (p < 1.0) {
					try {
						bf = new InMemoryBloomFilter(mapCount, p);
						//Log.Debug("Created bloom filter with {numBits} bits and {numHashFunctions} hash functions for chunk {chunk} with map count: {mapCount}", bf.NumBits, bf.NumHashFunctions, Chunk.FileName, mapCount);
						break;
					} catch (ArgumentOutOfRangeException) {
						p *= 10.0;
					}
				}

				if (bf == null) {
					Log.Warning("Could not create bloom filter for chunk: {chunk}, map count: {mapCount}", Chunk.FileName,
						mapCount);
					return null;
				}

				ReaderWorkItem workItem = null;
				try {
					workItem = Chunk.GetReaderWorkItem();

					foreach (var posMap in ReadPosMap(workItem, 0, mapCount)) {
						bf.Add(posMap.LogPos);
					}

					//Log.Debug("{mapCount} items added to bloom filter for chunk {chunk}", mapCount, Chunk.FileName);
					return bf;
				} catch (FileBeingDeletedException) {
					return null;
				} catch (OutOfMemoryException) {
					return null;
				} finally {
					if (workItem != null)
						Chunk.ReturnReaderWorkItem(workItem);
				}
			}

			private Midpoint[] PopulateMidpoints(int depth, ReaderWorkItem workItem) {
				if (depth > 31)
					throw new ArgumentOutOfRangeException("depth", "Depth too for midpoints.");

				if (Chunk.ChunkFooter.MapCount == 0) // empty chunk
					return null;

				try {
					int midPointsCnt = 1 << depth;
					int segmentSize;
					Midpoint[] midpoints;
					var mapCount = Chunk.ChunkFooter.MapCount;
					if (mapCount < midPointsCnt) {
						segmentSize = 1; // we cache all items
						midpoints = new Midpoint[mapCount];
					} else {
						segmentSize = mapCount / midPointsCnt;
						midpoints = new Midpoint[1 + (mapCount + segmentSize - 1) / segmentSize];
					}

					for (int x = 0, i = 0, xN = mapCount - 1; x < xN; x += segmentSize, i += 1) {
						midpoints[i] = new Midpoint(x, ReadPosMap(workItem, x));
					}

					// add the very last item as the last midpoint (possibly it is done twice)
					midpoints[midpoints.Length - 1] = new Midpoint(mapCount - 1, ReadPosMap(workItem, mapCount - 1));
					return midpoints;
				} catch (FileBeingDeletedException) {
					return null;
				} catch (OutOfMemoryException) {
					return null;
				}
			}

			private PosMap ReadPosMap(ReaderWorkItem workItem, long index) {
				if (Chunk.ChunkFooter.IsMap12Bytes) {
					var pos = ChunkHeader.Size + Chunk.ChunkFooter.PhysicalDataSize + index * PosMap.FullSize;
<<<<<<< HEAD
					workItem.BaseStream.Seek(pos, SeekOrigin.Begin);
					return PosMap.FromNewFormat(workItem);
				} else {
					var pos = ChunkHeader.Size + Chunk.ChunkFooter.PhysicalDataSize + index * PosMap.DeprecatedSize;
					workItem.BaseStream.Seek(pos, SeekOrigin.Begin);
					return PosMap.FromOldFormat(workItem);
=======
					workItem.Stream.Seek(pos, SeekOrigin.Begin);
					return PosMap.FromNewFormat(workItem.Reader);
				} else {
					var pos = ChunkHeader.Size + Chunk.ChunkFooter.PhysicalDataSize + index * PosMap.DeprecatedSize;
					workItem.Stream.Seek(pos, SeekOrigin.Begin);
					return PosMap.FromOldFormat(workItem.Reader);
>>>>>>> 52a9b498
				}
			}

			private IEnumerable<PosMap> ReadPosMap(ReaderWorkItem workItem, long index, int count) {
				if (Chunk.ChunkFooter.IsMap12Bytes) {
					var pos = ChunkHeader.Size + Chunk.ChunkFooter.PhysicalDataSize + index * PosMap.FullSize;
					workItem.BaseStream.Seek(pos, SeekOrigin.Begin);
					for (int i = 0; i < count; i++)
						yield return PosMap.FromNewFormat(workItem);
				} else {
					var pos = ChunkHeader.Size + Chunk.ChunkFooter.PhysicalDataSize + index * PosMap.DeprecatedSize;
					workItem.BaseStream.Seek(pos, SeekOrigin.Begin);
					for (int i = 0; i < count; i++)
						yield return PosMap.FromOldFormat(workItem);
				}
			}

			public bool ExistsAt(long logicalPosition) {
				if (CacheIsOptimized)
					return MayExistAt(logicalPosition);

				var workItem = Chunk.GetReaderWorkItem();
				try {
					var actualPosition = TranslateExactPosition(workItem, logicalPosition);
					return actualPosition >= 0 && actualPosition < Chunk.PhysicalDataSize;
				} finally {
					Chunk.ReturnReaderWorkItem(workItem);
				}
			}

			public bool MayExistAt(long logicalPosition) {
				/* This function is much faster than ExistsAt. However, it may return false positives (with a very low probability) but never false negatives */
				return _logPositionsBloomFilter.MightContain(logicalPosition);
			}

			public long GetActualPosition(long logicalPosition) {
				Ensure.Nonnegative(logicalPosition, nameof(logicalPosition));

				var workItem = Chunk.GetReaderWorkItem();
				try {
					return TranslateExactPosition(workItem, logicalPosition);
				} finally {
					Chunk.ReturnReaderWorkItem(workItem);
				}
			}

			public RecordReadResult TryReadAt(long logicalPosition, bool couldBeScavenged) {
				var workItem = Chunk.GetReaderWorkItem();
				try {
					var actualPosition = TranslateExactPosition(workItem, logicalPosition);
					if (actualPosition == -1 || actualPosition >= Chunk.PhysicalDataSize) {
						if (!couldBeScavenged) {
							_log.Warning(
								"Tried to read actual position {actualPosition}, translated from logPosition {logicalPosition}, " +
								"which is greater than the chunk's physical size of {chunkPhysicalSize}",
								actualPosition, logicalPosition, Chunk.PhysicalDataSize);
						}
						return RecordReadResult.Failure;
					}

					ILogRecord record;
					int length;
					var result = TryReadForwardInternal(workItem, actualPosition, out length, out record);
					return new RecordReadResult(result, -1, record, length);
				} finally {
					Chunk.ReturnReaderWorkItem(workItem);
				}
			}

			private int TranslateExactPosition(ReaderWorkItem workItem, long pos) {
				var midpoints = GetOrCreateMidPoints(workItem);
				if (midpoints == null)
					return TranslateExactWithoutMidpoints(workItem, pos, 0, Chunk.ChunkFooter.MapCount - 1);
				return TranslateExactWithMidpoints(workItem, midpoints, pos);
			}

			private int TranslateExactWithoutMidpoints(ReaderWorkItem workItem, long pos, long startIndex,
				long endIndex) {
				long low = startIndex;
				long high = endIndex;
				while (low <= high) {
					var mid = low + (high - low) / 2;
					var v = ReadPosMap(workItem, mid);

					if (v.LogPos == pos)
						return v.ActualPos;
					if (v.LogPos < pos)
						low = mid + 1;
					else
						high = mid - 1;
				}

				return -1;
			}

			private int TranslateExactWithMidpoints(ReaderWorkItem workItem, Midpoint[] midpoints, long pos) {
				if (pos < midpoints[0].LogPos || pos > midpoints[midpoints.Length - 1].LogPos)
					return -1;

				var recordRange = LocatePosRange(midpoints, pos);
				return TranslateExactWithoutMidpoints(workItem, pos, recordRange.Lower, recordRange.Upper);
			}

			public RecordReadResult TryReadFirst() {
				return TryReadClosestForward(0);
			}

			public RecordReadResult TryReadClosestForward(long logicalPosition) {
				if (Chunk.ChunkFooter.MapCount == 0)
					return RecordReadResult.Failure;

				var workItem = Chunk.GetReaderWorkItem();
				try {
					var actualPosition = TranslateClosestForwardPosition(workItem, logicalPosition);
					if (actualPosition == -1 || actualPosition >= Chunk.PhysicalDataSize)
						return RecordReadResult.Failure;

					if (!TryReadForwardInternal(workItem, actualPosition, out var length, out var record))
						return RecordReadResult.Failure;

					long nextLogicalPos =
						Chunk.ChunkHeader.GetLocalLogPosition(record.GetNextLogPosition(record.LogPosition, length));
					return new RecordReadResult(true, nextLogicalPos, record, length);
				} finally {
					Chunk.ReturnReaderWorkItem(workItem);
				}
			}

			public RawReadResult TryReadClosestForwardRaw(long logicalPosition, Func<int, byte[]> getBuffer) {
				if (Chunk.ChunkFooter.MapCount == 0)
					return RawReadResult.Failure;

				var workItem = Chunk.GetReaderWorkItem();
				try {
					var actualPosition = TranslateClosestForwardPosition(workItem, logicalPosition);
					if (actualPosition == -1 || actualPosition >= Chunk.PhysicalDataSize)
						return RawReadResult.Failure;

					if (!TryReadForwardRawInternal(workItem, actualPosition, getBuffer, out var length, out var record))
						return RawReadResult.Failure;

					// We need to read the record's log position from the buffer so that we can correctly compute
					// the next position. Simply adding the record's length, suffix & prefix to "logicalPosition" won't
					// work properly with scavenged chunks since the computed position may still be before the current
					// record's position, which would cause us to read it again.
					if (!BitConverter.IsLittleEndian)
						throw new NotSupportedException();

					const int logPositionOffset = 2;
					var recordLogPos = BitConverter.ToInt64(record, logPositionOffset);
					long nextLogicalPos =
						Chunk.ChunkHeader.GetLocalLogPosition(recordLogPos + length + 2 * sizeof(int));

					return new RawReadResult(true, nextLogicalPos, record, length);
				} finally {
					Chunk.ReturnReaderWorkItem(workItem);
				}
			}

			public RecordReadResult TryReadLast() {
				return TryReadClosestBackward(Chunk.LogicalDataSize);
			}

			public RecordReadResult TryReadClosestBackward(long logicalPosition) {
				if (Chunk.ChunkFooter.MapCount == 0)
					return RecordReadResult.Failure;

				var workItem = Chunk.GetReaderWorkItem();
				try {
					var actualPosition = TranslateClosestForwardPosition(workItem, logicalPosition);
					// here we allow actualPosition == _physicalDataSize as we can read backward the very last record that way
					if (actualPosition == -1 || actualPosition > Chunk.PhysicalDataSize)
						return RecordReadResult.Failure;

					int length;
					ILogRecord record;
					if (!TryReadBackwardInternal(workItem, actualPosition, out length, out record))
						return RecordReadResult.Failure;

					long nextLogicalPos = Chunk.ChunkHeader.GetLocalLogPosition(record.LogPosition);
					return new RecordReadResult(true, nextLogicalPos, record, length);
				} finally {
					Chunk.ReturnReaderWorkItem(workItem);
				}
			}

			private int TranslateClosestForwardPosition(ReaderWorkItem workItem, long logicalPosition) {
				var midpoints = GetOrCreateMidPoints(workItem);
				if (midpoints == null)
					return TranslateClosestForwardWithoutMidpoints(workItem, logicalPosition, 0,
						Chunk.ChunkFooter.MapCount - 1);
				return TranslateClosestForwardWithMidpoints(workItem, midpoints, logicalPosition);
			}

			private int TranslateClosestForwardWithMidpoints(ReaderWorkItem workItem, Midpoint[] midpoints, long pos) {
				// to allow backward reading of the last record, forward read will decline anyway
				if (pos > midpoints[midpoints.Length - 1].LogPos)
					return Chunk.PhysicalDataSize;

				var recordRange = LocatePosRange(midpoints, pos);
				return TranslateClosestForwardWithoutMidpoints(workItem, pos, recordRange.Lower, recordRange.Upper);
			}

			private int TranslateClosestForwardWithoutMidpoints(ReaderWorkItem workItem, long pos, long startIndex,
				long endIndex) {
				PosMap res = ReadPosMap(workItem, endIndex);

				// to allow backward reading of the last record, forward read will decline anyway
				if (pos > res.LogPos)
					return Chunk.PhysicalDataSize;

				long low = startIndex;
				long high = endIndex;
				while (low < high) {
					var mid = low + (high - low) / 2;
					var v = ReadPosMap(workItem, mid);

					if (v.LogPos < pos)
						low = mid + 1;
					else {
						high = mid;
						res = v;
					}
				}

				return res.ActualPos;
			}

			private static Range LocatePosRange(Midpoint[] midpoints, long pos) {
				int lowerMidpoint = LowerMidpointBound(midpoints, pos);
				int upperMidpoint = UpperMidpointBound(midpoints, pos);
				return new Range(midpoints[lowerMidpoint].ItemIndex, midpoints[upperMidpoint].ItemIndex);
			}

			/// <summary>
			/// Returns the index of lower midpoint for given logical position.
			/// Assumes it always exist.
			/// </summary>
			private static int LowerMidpointBound(Midpoint[] midpoints, long pos) {
				int l = 0;
				int r = midpoints.Length - 1;
				while (l < r) {
					int m = l + (r - l + 1) / 2;
					if (midpoints[m].LogPos <= pos)
						l = m;
					else
						r = m - 1;
				}

				return l;
			}

			/// <summary>
			/// Returns the index of upper midpoint for given logical position.
			/// Assumes it always exist.
			/// </summary>
			private static int UpperMidpointBound(Midpoint[] midpoints, long pos) {
				int l = 0;
				int r = midpoints.Length - 1;
				while (l < r) {
					int m = l + (r - l) / 2;
					if (midpoints[m].LogPos >= pos)
						r = m;
					else
						l = m + 1;
				}

				return l;
			}
		}

		private abstract class TFChunkReadSide {
			protected readonly TFChunk Chunk;
			protected readonly ILogger _log = Log.ForContext<TFChunkReader>();
			protected readonly ITransactionFileTracker _tracker;

			protected TFChunkReadSide(TFChunk chunk, ITransactionFileTracker tracker) {
				Ensure.NotNull(chunk, "chunk");
				Chunk = chunk;
				_tracker = tracker;
			}

			private bool ValidateRecordPosition(long actualPosition) {
				// no space even for length prefix and suffix
				if (actualPosition + 2 * sizeof(int) > Chunk.PhysicalDataSize) {
					_log.Warning(
						"Tried to read actual position {actualPosition}, but there isn't enough space for a record left in the chunk. Chunk's data size: {chunkPhysicalDataSize}",
						actualPosition, Chunk.PhysicalDataSize);
					return false;
				}

				return true;
			}

			private void ValidateRecordLength(int length, long actualPosition) {
				if (length <= 0) {
					throw new InvalidReadException(
						$"Log record at actual pos {actualPosition} has non-positive length: {length}. " +
						$" in chunk {Chunk}.");
				}

				if (length > TFConsts.MaxLogRecordSize) {
					throw new InvalidReadException(
						$"Log record at actual pos {actualPosition} has too large length: {length} bytes, " +
						$"while limit is {TFConsts.MaxLogRecordSize} bytes. In chunk {Chunk}.");
				}

				if (actualPosition + length + 2 * sizeof(int) > Chunk.PhysicalDataSize) {
					throw new UnableToReadPastEndOfStreamException(
						$"There is not enough space to read full record (length prefix: {length}). " +
						$"Actual pre-position: {actualPosition}. Something is seriously wrong in chunk {Chunk}.");
				}
			}

			private void ValidatePrefixSuffixLength(int prefixLength, int suffixLength, long actualPosition, string actualPositionType) {
				// verify suffix length == prefix length
				if (suffixLength != prefixLength) {
					throw new InvalidReadException(
						$"Prefix/suffix length inconsistency: prefix length ({prefixLength}) != suffix length ({suffixLength}).\n" +
						$"Actual {actualPositionType}: {actualPosition}. Something is seriously wrong in chunk {Chunk}.");
				}
			}

			protected bool TryReadForwardInternal(ReaderWorkItem workItem, long actualPosition, out int length,
				out ILogRecord record) {

				length = -1;
				record = null;

				workItem.BaseStream.Position = GetRawPosition(actualPosition);
				if (!ValidateRecordPosition(actualPosition))
					return false;

				length = workItem.ReadInt32();
				ValidateRecordLength(length, actualPosition);

				try {
					record = LogRecord.ReadFrom(workItem, length);
				} catch (Exception exc) {
					throw new InvalidReadException($"Error while reading log record forwards at actual position {actualPosition}. {exc.Message}");
				}

				_tracker.OnRead(record);

				int suffixLength = workItem.ReadInt32();
				ValidatePrefixSuffixLength(length, suffixLength, actualPosition, "pre-position");

				return true;
			}

			protected bool TryReadForwardRawInternal(ReaderWorkItem workItem, long actualPosition, Func<int, byte[]> getBuffer,
				out int length, out byte[] record) {
				length = -1;
				record = null;

				workItem.BaseStream.Position = GetRawPosition(actualPosition);
				if (!ValidateRecordPosition(actualPosition))
					return false;

				length = workItem.ReadInt32();
				ValidateRecordLength(length, actualPosition);

				record = getBuffer(length);

				workItem.Read(record, 0, length);

				int suffixLength = workItem.ReadInt32();
				ValidatePrefixSuffixLength(length, suffixLength, actualPosition, "pre-position");

				return true;
			}

			protected bool TryReadBackwardInternal(ReaderWorkItem workItem, long actualPosition, out int length,
				out ILogRecord record) {
				length = -1;
				record = null;

				// no space even for length prefix and suffix
				if (actualPosition < 2 * sizeof(int)) {
					_log.Warning(
						"Tried to read actual position {actualPosition}, but the position isn't large enough to contain a record",
						actualPosition);
					return false;
				}

				var realPos = GetRawPosition(actualPosition);
				workItem.BaseStream.Position = realPos - sizeof(int);

				length = workItem.ReadInt32();
				if (length <= 0) {
					throw new InvalidReadException(
						string.Format("Log record that ends at actual pos {0} has non-positive length: {1}. "
									  + "In chunk {2}.",
							actualPosition, length, Chunk));
				}

				if (length > TFConsts.MaxLogRecordSize) {
					throw new InvalidReadException(
						string.Format("Log record that ends at actual pos {0} has too large length: {1} bytes, "
									  + "while limit is {2} bytes. In chunk {3}.",
							actualPosition, length, TFConsts.MaxLogRecordSize, Chunk));
				}

				if (actualPosition < length + 2 * sizeof(int)) // no space for record + length prefix and suffix
				{
					throw new UnableToReadPastEndOfStreamException(
						string.Format("There is not enough space to read full record (length suffix: {0}). "
									  + "Actual post-position: {1}. Something is seriously wrong in chunk {2}.",
							length, actualPosition, Chunk));
				}

				workItem.BaseStream.Position = realPos - length - 2 * sizeof(int);

				// verify suffix length == prefix length
				int prefixLength = workItem.ReadInt32();
				ValidatePrefixSuffixLength(prefixLength, length, actualPosition, "post-position");

				try {
					record = LogRecord.ReadFrom(workItem, length);
				} catch (Exception exc) {
					throw new InvalidReadException($"Error while reading log record backwards at actual position {actualPosition}. {exc.Message}");
				}

				_tracker.OnRead(record);

				return true;
			}
		}
	}

	public class InvalidReadException : Exception {
		public InvalidReadException(string message) : base(message) {
		}
	}
}<|MERGE_RESOLUTION|>--- conflicted
+++ resolved
@@ -154,7 +154,6 @@
 					_wantMidpoints = false;
 					_midpoints = null;
 				}
-<<<<<<< HEAD
 			}
 
 			public void RequestCaching() {
@@ -163,16 +162,6 @@
 				}
 			}
 
-=======
-			}
-
-			public void RequestCaching() {
-				lock (_lock) {
-					_wantMidpoints = true;
-				}
-			}
-
->>>>>>> 52a9b498
 			private Midpoint[] GetOrCreateMidPoints(ReaderWorkItem workItem) {
 				// don't use mipoints when reading from memory
 				if (workItem.IsMemory)
@@ -293,35 +282,26 @@
 			private PosMap ReadPosMap(ReaderWorkItem workItem, long index) {
 				if (Chunk.ChunkFooter.IsMap12Bytes) {
 					var pos = ChunkHeader.Size + Chunk.ChunkFooter.PhysicalDataSize + index * PosMap.FullSize;
-<<<<<<< HEAD
-					workItem.BaseStream.Seek(pos, SeekOrigin.Begin);
-					return PosMap.FromNewFormat(workItem);
-				} else {
-					var pos = ChunkHeader.Size + Chunk.ChunkFooter.PhysicalDataSize + index * PosMap.DeprecatedSize;
-					workItem.BaseStream.Seek(pos, SeekOrigin.Begin);
-					return PosMap.FromOldFormat(workItem);
-=======
 					workItem.Stream.Seek(pos, SeekOrigin.Begin);
 					return PosMap.FromNewFormat(workItem.Reader);
 				} else {
 					var pos = ChunkHeader.Size + Chunk.ChunkFooter.PhysicalDataSize + index * PosMap.DeprecatedSize;
 					workItem.Stream.Seek(pos, SeekOrigin.Begin);
 					return PosMap.FromOldFormat(workItem.Reader);
->>>>>>> 52a9b498
 				}
 			}
 
 			private IEnumerable<PosMap> ReadPosMap(ReaderWorkItem workItem, long index, int count) {
 				if (Chunk.ChunkFooter.IsMap12Bytes) {
 					var pos = ChunkHeader.Size + Chunk.ChunkFooter.PhysicalDataSize + index * PosMap.FullSize;
-					workItem.BaseStream.Seek(pos, SeekOrigin.Begin);
+					workItem.Stream.Seek(pos, SeekOrigin.Begin);
 					for (int i = 0; i < count; i++)
-						yield return PosMap.FromNewFormat(workItem);
+						yield return PosMap.FromNewFormat(workItem.Reader);
 				} else {
 					var pos = ChunkHeader.Size + Chunk.ChunkFooter.PhysicalDataSize + index * PosMap.DeprecatedSize;
-					workItem.BaseStream.Seek(pos, SeekOrigin.Begin);
+					workItem.Stream.Seek(pos, SeekOrigin.Begin);
 					for (int i = 0; i < count; i++)
-						yield return PosMap.FromOldFormat(workItem);
+						yield return PosMap.FromOldFormat(workItem.Reader);
 				}
 			}
 
@@ -622,12 +602,12 @@
 				}
 			}
 
-			private void ValidatePrefixSuffixLength(int prefixLength, int suffixLength, long actualPosition, string actualPositionType) {
+			private void ValidateSuffixLength(int length, int suffixLength, long actualPosition) {
 				// verify suffix length == prefix length
-				if (suffixLength != prefixLength) {
-					throw new InvalidReadException(
-						$"Prefix/suffix length inconsistency: prefix length ({prefixLength}) != suffix length ({suffixLength}).\n" +
-						$"Actual {actualPositionType}: {actualPosition}. Something is seriously wrong in chunk {Chunk}.");
+				if (suffixLength != length) {
+					throw new Exception(
+						$"Prefix/suffix length inconsistency: prefix length({length}) != suffix length ({suffixLength}).\n" +
+						$"Actual pre-position: {actualPosition}. Something is seriously wrong in chunk {Chunk}.");
 				}
 			}
 
@@ -637,23 +617,18 @@
 				length = -1;
 				record = null;
 
-				workItem.BaseStream.Position = GetRawPosition(actualPosition);
+				workItem.Stream.Position = GetRawPosition(actualPosition);
 				if (!ValidateRecordPosition(actualPosition))
 					return false;
 
-				length = workItem.ReadInt32();
+				length = workItem.Reader.ReadInt32();
 				ValidateRecordLength(length, actualPosition);
 
-				try {
-					record = LogRecord.ReadFrom(workItem, length);
-				} catch (Exception exc) {
-					throw new InvalidReadException($"Error while reading log record forwards at actual position {actualPosition}. {exc.Message}");
-				}
-
+				record = LogRecord.ReadFrom(workItem.Reader, length);
 				_tracker.OnRead(record);
 
-				int suffixLength = workItem.ReadInt32();
-				ValidatePrefixSuffixLength(length, suffixLength, actualPosition, "pre-position");
+				int suffixLength = workItem.Reader.ReadInt32();
+				ValidateSuffixLength(length, suffixLength, actualPosition);
 
 				return true;
 			}
@@ -663,19 +638,19 @@
 				length = -1;
 				record = null;
 
-				workItem.BaseStream.Position = GetRawPosition(actualPosition);
+				workItem.Stream.Position = GetRawPosition(actualPosition);
 				if (!ValidateRecordPosition(actualPosition))
 					return false;
 
-				length = workItem.ReadInt32();
+				length = workItem.Reader.ReadInt32();
 				ValidateRecordLength(length, actualPosition);
 
 				record = getBuffer(length);
 
-				workItem.Read(record, 0, length);
-
-				int suffixLength = workItem.ReadInt32();
-				ValidatePrefixSuffixLength(length, suffixLength, actualPosition, "pre-position");
+				workItem.Reader.Read(record, 0, length);
+
+				int suffixLength = workItem.Reader.ReadInt32();
+				ValidateSuffixLength(length, suffixLength, actualPosition);
 
 				return true;
 			}
@@ -694,9 +669,9 @@
 				}
 
 				var realPos = GetRawPosition(actualPosition);
-				workItem.BaseStream.Position = realPos - sizeof(int);
-
-				length = workItem.ReadInt32();
+				workItem.Stream.Position = realPos - sizeof(int);
+
+				length = workItem.Reader.ReadInt32();
 				if (length <= 0) {
 					throw new InvalidReadException(
 						string.Format("Log record that ends at actual pos {0} has non-positive length: {1}. "
@@ -705,7 +680,7 @@
 				}
 
 				if (length > TFConsts.MaxLogRecordSize) {
-					throw new InvalidReadException(
+					throw new ArgumentException(
 						string.Format("Log record that ends at actual pos {0} has too large length: {1} bytes, "
 									  + "while limit is {2} bytes. In chunk {3}.",
 							actualPosition, length, TFConsts.MaxLogRecordSize, Chunk));
@@ -719,18 +694,18 @@
 							length, actualPosition, Chunk));
 				}
 
-				workItem.BaseStream.Position = realPos - length - 2 * sizeof(int);
+				workItem.Stream.Position = realPos - length - 2 * sizeof(int);
 
 				// verify suffix length == prefix length
-				int prefixLength = workItem.ReadInt32();
-				ValidatePrefixSuffixLength(prefixLength, length, actualPosition, "post-position");
-
-				try {
-					record = LogRecord.ReadFrom(workItem, length);
-				} catch (Exception exc) {
-					throw new InvalidReadException($"Error while reading log record backwards at actual position {actualPosition}. {exc.Message}");
-				}
-
+				int prefixLength = workItem.Reader.ReadInt32();
+				if (prefixLength != length) {
+					throw new Exception(
+						string.Format("Prefix/suffix length inconsistency: prefix length({0}) != suffix length ({1})"
+									  + "Actual post-position: {2}. Something is seriously wrong in chunk {3}.",
+							prefixLength, length, actualPosition, Chunk));
+				}
+
+				record = LogRecord.ReadFrom(workItem.Reader, length);
 				_tracker.OnRead(record);
 
 				return true;
