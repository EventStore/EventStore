--- conflicted
+++ resolved
@@ -1051,24 +1051,18 @@
 				throw new FileBeingDeletedException();
 
 			// try get memory stream reader first
-<<<<<<< HEAD
 			for (Stream sharedMemStream = _sharedMemStream, tmp; sharedMemStream is not null; sharedMemStream = tmp) {
-				if (_memStreams.TryTake(sharedMemStream, &CreateMemoryStreamWorkItem) is { } memoryWorkItem)
-=======
-			if (_sharedMemStream is { } sharedMemStream) {
 				var transform = _cachedDataTransformed
 					? _transform.Read
 					: _identityReadTransform;
 
 				if (_memStreams.TryTake(sharedMemStream, transform, &CreateMemoryStreamWorkItem) is { } memoryWorkItem)
->>>>>>> 025ba248
 					return memoryWorkItem;
 
 				if (_selfdestructin54321) {
 					throw new FileBeingDeletedException();
 				}
 
-<<<<<<< HEAD
 				// We have a sharedMemStream, but the memory pool is empty. This is rare.
 				// Either the readers are all in use, or the pool has been drained.
 				if (Atomic.UpdateAndGet(ref _memStreamCount, IncrementIfGreaterThanZero) > 0) {
@@ -1082,7 +1076,7 @@
 						// _sharedMemStream hasn't changed and there are other readers.
 						// The reason we couldn't get one from the pool is that they are all already in
 						// use. We create a new one separate to the pool.
-						return new(sharedMemStream);
+						return new(sharedMemStream, transform);
 					}
 
 					// _sharedMemStream has changed. This is extremely rare but possible if the pool
@@ -1095,12 +1089,6 @@
 					// Fall back to filestream instead.
 					break;
 				}
-=======
-				// The pool is empty, this is a worst case. Instead of throwing exception we create a work item out of the
-				// pool which will be disposed on return.
-				Interlocked.Increment(ref _memStreamCount);
-				return new(sharedMemStream, transform);
->>>>>>> 025ba248
 			}
 
 			if (!IsReadOnly) {
@@ -1127,16 +1115,11 @@
 			static ReaderWorkItem CreateFileStreamWorkItem(SafeFileHandle handle, IChunkReadTransform transform, int index)
 				=> new(handle, transform) { PositionInPool = index };
 
-<<<<<<< HEAD
-			static ReaderWorkItem CreateMemoryStreamWorkItem(Stream sharedMemStream, int index)
-				=> new(sharedMemStream) { PositionInPool = index };
-
 			static int IncrementIfGreaterThanZero(int value)
 				=> value + Unsafe.BitCast<bool, byte>(value > 0);
-=======
+
 			static ReaderWorkItem CreateMemoryStreamWorkItem(Stream sharedMemStream, IChunkReadTransform transform, int index)
 				=> new(sharedMemStream, transform) { PositionInPool = index };
->>>>>>> 025ba248
 		}
 
 		private void ReturnReaderWorkItem(ReaderWorkItem item) {
@@ -1386,13 +1369,8 @@
 			internal ReaderWorkItem TryTake<T1, T2>(T1 arg1, T2 arg2, delegate*<T1, T2, int, ReaderWorkItem> factory) {
 				Debug.Assert(factory is not null);
 
-<<<<<<< HEAD
 				return _array is { } array && _indices.TryTake(out int index)
-					? UnsafeGetElement(array, index) ??= factory(arg, index)
-=======
-				return Array is { } array && _indices.TryTake(out int index)
 					? UnsafeGetElement(array, index) ??= factory(arg1, arg2, index)
->>>>>>> 025ba248
 					: null;
 			}
 
