using System;
using System.Collections.Generic;
using System.IO;
using System.Linq;
using System.Net;
using System.Net.Security;
using System.Runtime.CompilerServices;
using System.Security.Cryptography.X509Certificates;
using System.Threading;
using EventStore.Common.Configuration;
using EventStore.Common.Utils;
using EventStore.Core.Bus;
using EventStore.Core.Data;
using EventStore.Core.DataStructures;
using EventStore.Core.Index;
using EventStore.Core.Index.Hashes;
using EventStore.Core.LogAbstraction;
using EventStore.Core.Messages;
using EventStore.Core.Messaging;
using EventStore.Core.Services;
using EventStore.Core.Services.Gossip;
using EventStore.Core.Services.Monitoring;
using EventStore.Core.Services.Replication;
using EventStore.Core.Services.RequestManager;
using EventStore.Core.Services.Storage;
using EventStore.Core.Services.Storage.EpochManager;
using EventStore.Core.Services.Storage.ReaderIndex;
using EventStore.Core.Services.TimerService;
using EventStore.Core.Services.Transport.Http;
using EventStore.Core.Services.Transport.Http.Authentication;
using EventStore.Core.Services.Transport.Http.Controllers;
using EventStore.Core.Services.Transport.Tcp;
using EventStore.Core.Services.VNode;
using EventStore.Core.Settings;
using EventStore.Core.TransactionLog;
using EventStore.Core.TransactionLog.Chunks;
using EventStore.Core.TransactionLog.LogRecords;
using EventStore.Core.TransactionLog.Scavenging;
using EventStore.Core.TransactionLog.Scavenging.Sqlite;
using EventStore.Core.Authentication;
using EventStore.Core.Helpers;
using EventStore.Core.Services.PersistentSubscription;
using EventStore.Core.Services.Histograms;
using EventStore.Core.Services.PersistentSubscription.ConsumerStrategy;
using System.Threading.Tasks;
using EventStore.Common.Exceptions;
using EventStore.Common.Log;
using EventStore.Common.Options;
using EventStore.Core.Authentication.DelegatedAuthentication;
using EventStore.Core.Authentication.PassthroughAuthentication;
using EventStore.Core.Authorization;
using EventStore.Core.Caching;
using EventStore.Core.Certificates;
using EventStore.Core.Cluster;
using EventStore.Core.Services.Storage.InMemory;
using EventStore.Core.Services.PeriodicLogs;
using EventStore.Core.Synchronization;
using EventStore.Core.Telemetry;
using EventStore.Core.TransactionLog.Checkpoint;
using EventStore.Core.TransactionLog.FileNamingStrategy;
using EventStore.Core.Util;
using EventStore.Native.UnixSignalManager;
using EventStore.Plugins.Authentication;
using EventStore.Plugins.Authorization;
using EventStore.Plugins.Subsystems;
using Microsoft.AspNetCore.Hosting;
using Microsoft.Data.Sqlite;
using Microsoft.Extensions.Configuration;
using Microsoft.Extensions.DependencyInjection;
using Mono.Unix.Native;
using ILogger = Serilog.ILogger;

namespace EventStore.Core {
	public abstract class ClusterVNode {
		protected static readonly ILogger Log = Serilog.Log.ForContext<ClusterVNode>();

		public static ClusterVNode<TStreamId> Create<TStreamId>(
			ClusterVNodeOptions options,
			ILogFormatAbstractorFactory<TStreamId> logFormatAbstractorFactory,
			AuthenticationProviderFactory authenticationProviderFactory = null,
			AuthorizationProviderFactory authorizationProviderFactory = null,
			IReadOnlyList<IPersistentSubscriptionConsumerStrategyFactory> factories = null,
			CertificateProvider certificateProvider = null,
			IConfiguration configuration = null,
			Guid? instanceId = null,
			int debugIndex = 0) {

			return new ClusterVNode<TStreamId>(
				options,
				logFormatAbstractorFactory,
				authenticationProviderFactory,
				authorizationProviderFactory,
				factories,
				certificateProvider,
				configuration,
				instanceId: instanceId,
				debugIndex: debugIndex);
		}

		abstract public TFChunkDb Db { get; }
		abstract public GossipAdvertiseInfo GossipAdvertiseInfo { get; }
		abstract public IQueuedHandler MainQueue { get; }
		abstract public ISubscriber MainBus { get; }
		abstract public IReadIndex ReadIndex { get; }
		abstract public QueueStatsManager QueueStatsManager { get; }
		abstract public IStartup Startup { get; }
		abstract public IAuthenticationProvider AuthenticationProvider { get; }
		abstract public AuthorizationGateway AuthorizationGateway { get; }
		abstract public IHttpService HttpService { get; }
		abstract public VNodeInfo NodeInfo { get; }
		abstract public CertificateDelegates.ClientCertificateValidator InternalClientCertificateValidator { get; }
		abstract public Func<X509Certificate2> CertificateSelector { get; }
		abstract public Func<X509Certificate2Collection> IntermediateCertificatesSelector { get; }
		abstract public bool DisableHttps { get; }
		abstract public bool EnableUnixSocket { get; }
		abstract public void Start();
		abstract public Task<ClusterVNode> StartAsync(bool waitUntilRead);
		abstract public Task StopAsync(TimeSpan? timeout = null, CancellationToken cancellationToken = default);
	}

	public class ClusterVNode<TStreamId> :
		ClusterVNode,
		IHandle<SystemMessage.StateChangeMessage>,
		IHandle<SystemMessage.BecomeShuttingDown>,
		IHandle<SystemMessage.BecomeShutdown>,
		IHandle<SystemMessage.SystemStart>,
		IHandle<ClientMessage.ReloadConfig>{
		private readonly ClusterVNodeOptions _options;

		public override TFChunkDb Db { get; }

		public override GossipAdvertiseInfo GossipAdvertiseInfo { get; }

		public override IQueuedHandler MainQueue {
			get { return _mainQueue; }
		}

		public override ISubscriber MainBus {
			get { return _mainBus; }
		}

		public override IHttpService HttpService {
			get { return _httpService; }
		}

		public override IReadIndex ReadIndex => _readIndex;

		public TimerService TimerService {
			get { return _timerService; }
		}

		public IPublisher NetworkSendService {
			get { return _workersHandler; }
		}

		public override QueueStatsManager QueueStatsManager => _queueStatsManager;

		public override IStartup Startup => _startup;

		public override IAuthenticationProvider AuthenticationProvider {
			get { return _authenticationProvider; }
		}

		public override AuthorizationGateway AuthorizationGateway { get; }

		internal MultiQueuedHandler WorkersHandler {
			get { return _workersHandler; }
		}

		public override VNodeInfo NodeInfo { get; }

		public IEnumerable<ISubsystem> Subsystems => _subsystems;

		private readonly IQueuedHandler _mainQueue;
		private readonly ISubscriber _mainBus;

		private readonly ClusterVNodeController<TStreamId> _controller;
		private readonly TimerService _timerService;
		private readonly KestrelHttpService _httpService;
		private readonly ITimeProvider _timeProvider;
		private readonly IReadOnlyList<ISubsystem> _subsystems;
		private readonly TaskCompletionSource<bool> _shutdownSource = new TaskCompletionSource<bool>();
		private readonly IAuthenticationProvider _authenticationProvider;
		private readonly IAuthorizationProvider _authorizationProvider;
		private readonly IReadIndex<TStreamId> _readIndex;
		private readonly SemaphoreSlimLock _switchChunksLock = new();

		private readonly InMemoryBus[] _workerBuses;
		private readonly MultiQueuedHandler _workersHandler;
		public event EventHandler<VNodeStatusChangeArgs> NodeStatusChanged;
		private readonly List<Task> _tasks = new List<Task>();
		private readonly QueueStatsManager _queueStatsManager;
		private readonly bool _disableHttps;
		private readonly bool _enableUnixSocket;
		private readonly Func<X509Certificate2> _certificateSelector;
		private readonly Func<X509Certificate2Collection> _trustedRootCertsSelector;
		private readonly Func<X509Certificate2Collection> _intermediateCertsSelector;
		private readonly CertificateDelegates.ServerCertificateValidator _internalServerCertificateValidator;
		private readonly CertificateDelegates.ClientCertificateValidator _internalClientCertificateValidator;
		private readonly CertificateDelegates.ClientCertificateValidator _externalClientCertificateValidator;
		private readonly CertificateDelegates.ServerCertificateValidator _externalServerCertificateValidator;
		private readonly CertificateProvider _certificateProvider;
		private readonly ClusterVNodeStartup<TStreamId> _startup;
		private readonly EventStoreClusterClientCache _eventStoreClusterClientCache;

		private int _stopCalled;
		private int _reloadingConfig;

		public IEnumerable<Task> Tasks {
			get { return _tasks; }
		}

		public override CertificateDelegates.ClientCertificateValidator InternalClientCertificateValidator => _internalClientCertificateValidator;
		public override Func<X509Certificate2> CertificateSelector => _certificateSelector;
		public override Func<X509Certificate2Collection> IntermediateCertificatesSelector => _intermediateCertsSelector;
		public override bool DisableHttps => _disableHttps;
		public sealed override bool EnableUnixSocket => _enableUnixSocket;

#if DEBUG
		public TaskCompletionSource<bool> _taskAddedTrigger = new TaskCompletionSource<bool>();
		public object _taskAddLock = new object();
#endif

		protected virtual void OnNodeStatusChanged(VNodeStatusChangeArgs e) {
			EventHandler<VNodeStatusChangeArgs> handler = NodeStatusChanged;
			if (handler != null)
				handler(this, e);
		}

		public ClusterVNode(ClusterVNodeOptions options,
			ILogFormatAbstractorFactory<TStreamId> logFormatAbstractorFactory,
			AuthenticationProviderFactory authenticationProviderFactory = null,
			AuthorizationProviderFactory authorizationProviderFactory = null,
			IReadOnlyList<IPersistentSubscriptionConsumerStrategyFactory>
				additionalPersistentSubscriptionConsumerStrategyFactories = null,
			CertificateProvider certificateProvider = null,
			IConfiguration configuration = null,
			IExpiryStrategy expiryStrategy = null,
			Guid? instanceId = null, int debugIndex = 0) {

			configuration ??= new ConfigurationBuilder().Build();

			_certificateProvider = certificateProvider;

			ClusterVNodeOptionsValidator.Validate(options);

			ReloadLogOptions(options);

			bool isRunningInContainer = ContainerizedEnvironment.IsRunningInContainer();

			instanceId ??= Guid.NewGuid();
			if (instanceId == Guid.Empty) {
				throw new ArgumentException("InstanceId may not be empty.", nameof(instanceId));
			}

			if (!options.Application.Insecure) {
				ReloadCertificates(options);

				if (_certificateProvider?.TrustedRootCerts == null || _certificateProvider?.Certificate == null) {
					throw new InvalidConfigurationException("A certificate is required unless insecure mode (--insecure) is set.");
				}
			}

			_options = options;

#if DEBUG
			AddTask(_taskAddedTrigger.Task);
#endif

			var disableInternalTcpTls = options.Application.Insecure;
			var disableExternalTcpTls = options.Application.Insecure;
			var nodeTcpOptions = configuration.GetSection("EventStore:TcpPlugin").Get<NodeTcpOptions>() ?? new();
			var enableExternalTcp = nodeTcpOptions.EnableExternalTcp;

			var httpEndPoint = new IPEndPoint(options.Interface.NodeIp, options.Interface.NodePort);

			var intTcp = disableInternalTcpTls
				? new IPEndPoint(options.Interface.ReplicationIp,
					options.Interface.ReplicationPort)
				: null;
			var intSecIp = !disableInternalTcpTls
				? new IPEndPoint(options.Interface.ReplicationIp,
					options.Interface.ReplicationPort)
				: null;

			var extTcp = disableExternalTcpTls && enableExternalTcp
				? new IPEndPoint(options.Interface.NodeIp,
					nodeTcpOptions.NodeTcpPort)
				: null;
			var extSecIp = !disableExternalTcpTls && enableExternalTcp
				? new IPEndPoint(options.Interface.NodeIp,
					nodeTcpOptions.NodeTcpPort)
				: null;

			var intTcpPortAdvertiseAs = disableInternalTcpTls ? options.Interface.ReplicationTcpPortAdvertiseAs : 0;
			var intSecTcpPortAdvertiseAs = !disableInternalTcpTls ? options.Interface.ReplicationTcpPortAdvertiseAs : 0;

			var extTcpPortAdvertiseAs = enableExternalTcp && disableExternalTcpTls && nodeTcpOptions.NodeTcpPortAdvertiseAs.HasValue
				? nodeTcpOptions.NodeTcpPortAdvertiseAs.Value!
				: 0;
			var extSecTcpPortAdvertiseAs = enableExternalTcp && !disableExternalTcpTls && nodeTcpOptions.NodeTcpPortAdvertiseAs.HasValue
				? nodeTcpOptions.NodeTcpPortAdvertiseAs.Value!
				: 0;

			Log.Information("Quorum size set to {quorum}.", options.Cluster.QuorumSize);

			NodeInfo = new VNodeInfo(instanceId.Value, debugIndex, intTcp, intSecIp, extTcp, extSecIp,
				httpEndPoint, options.Cluster.ReadOnlyReplica);

			var dbConfig = CreateDbConfig(
				out var statsHelper,
				out var readerThreadsCount,
				out var workerThreadsCount);

			var trackers = new Trackers();

			MetricsBootstrapper.Bootstrap(MetricsConfiguration.Get(configuration), dbConfig, trackers);

			Db = new TFChunkDb(dbConfig, tracker: trackers.TransactionFileTracker);

			TFChunkDbConfig CreateDbConfig(
				out SystemStatsHelper statsHelper,
				out int readerThreadsCount,
				out int workerThreadsCount) {

				ICheckpoint writerChk;
				ICheckpoint chaserChk;
				ICheckpoint epochChk;
				ICheckpoint proposalChk;
				ICheckpoint truncateChk;
				ICheckpoint streamExistenceFilterChk;
				//todo(clc) : promote these to file backed checkpoints re:project-io
				ICheckpoint replicationChk = new InMemoryCheckpoint(Checkpoint.Replication, initValue: -1);
				ICheckpoint indexChk = new InMemoryCheckpoint(Checkpoint.Index, initValue: -1);
				var dbPath = options.Database.Db;

				if (options.Database.MemDb) {
					writerChk = new InMemoryCheckpoint(Checkpoint.Writer);
					chaserChk = new InMemoryCheckpoint(Checkpoint.Chaser);
					epochChk = new InMemoryCheckpoint(Checkpoint.Epoch, initValue: -1);
					proposalChk = new InMemoryCheckpoint(Checkpoint.Proposal, initValue: -1);
					truncateChk = new InMemoryCheckpoint(Checkpoint.Truncate, initValue: -1);
					streamExistenceFilterChk = new InMemoryCheckpoint(Checkpoint.StreamExistenceFilter, initValue: -1);
				} else {
					try {
						if (!Directory.Exists(dbPath)) // mono crashes without this check
							Directory.CreateDirectory(dbPath);
					} catch (UnauthorizedAccessException) {
						if (dbPath == Locations.DefaultDataDirectory) {
							Log.Information(
								"Access to path {dbPath} denied. The Event Store database will be created in {fallbackDefaultDataDirectory}",
								dbPath, Locations.FallbackDefaultDataDirectory);
							dbPath = Locations.FallbackDefaultDataDirectory;
							Log.Information("Defaulting DB Path to {dbPath}", dbPath);

							if (!Directory.Exists(dbPath)) // mono crashes without this check
								Directory.CreateDirectory(dbPath);
						} else {
							throw;
						}
					}

					var indexPath = options.Database.Index ?? Path.Combine(dbPath, ESConsts.DefaultIndexDirectoryName);
					var streamExistencePath = Path.Combine(indexPath, ESConsts.StreamExistenceFilterDirectoryName);
					if (!Directory.Exists(streamExistencePath)) {
						Directory.CreateDirectory(streamExistencePath);
					}

					var writerCheckFilename = Path.Combine(dbPath, Checkpoint.Writer + ".chk");
					var chaserCheckFilename = Path.Combine(dbPath, Checkpoint.Chaser + ".chk");
					var epochCheckFilename = Path.Combine(dbPath, Checkpoint.Epoch + ".chk");
					var proposalCheckFilename = Path.Combine(dbPath, Checkpoint.Proposal + ".chk");
					var truncateCheckFilename = Path.Combine(dbPath, Checkpoint.Truncate + ".chk");
					var streamExistenceFilterCheckFilename = Path.Combine(streamExistencePath, Checkpoint.StreamExistenceFilter + ".chk");

					if (OS.IsUnix) {
						Log.Debug("Using File Checkpoints");
						writerChk = new FileCheckpoint(writerCheckFilename, Checkpoint.Writer);
						chaserChk = new FileCheckpoint(chaserCheckFilename, Checkpoint.Chaser);
						epochChk = new FileCheckpoint(epochCheckFilename, Checkpoint.Epoch,
							initValue: -1);
						proposalChk = new FileCheckpoint(proposalCheckFilename, Checkpoint.Proposal,
							initValue: -1);
						truncateChk = new FileCheckpoint(truncateCheckFilename, Checkpoint.Truncate,
							initValue: -1);
						streamExistenceFilterChk = new FileCheckpoint(streamExistenceFilterCheckFilename, Checkpoint.StreamExistenceFilter,
							initValue: -1);
					} else {
						Log.Debug("Using Memory Mapped File Checkpoints");
						writerChk = new MemoryMappedFileCheckpoint(writerCheckFilename, Checkpoint.Writer);
						chaserChk = new MemoryMappedFileCheckpoint(chaserCheckFilename, Checkpoint.Chaser);
						epochChk = new MemoryMappedFileCheckpoint(epochCheckFilename, Checkpoint.Epoch,
							initValue: -1);
						proposalChk = new MemoryMappedFileCheckpoint(proposalCheckFilename, Checkpoint.Proposal,
							initValue: -1);
						truncateChk = new MemoryMappedFileCheckpoint(truncateCheckFilename, Checkpoint.Truncate,
							initValue: -1);
						streamExistenceFilterChk = new MemoryMappedFileCheckpoint(streamExistenceFilterCheckFilename, Checkpoint.StreamExistenceFilter,
							initValue: -1);
					}
				}

				var cache = options.Database.CachedChunks >= 0
					? options.Database.CachedChunks * (long)(TFConsts.ChunkSize + ChunkHeader.Size + ChunkFooter.Size)
					: options.Database.ChunksCacheSize;

				// Calculate automatic configuration changes
				var statsCollectionPeriod = options.Application.StatsPeriodSec > 0
					? (long)options.Application.StatsPeriodSec * 1000
					: Timeout.Infinite;
				statsHelper = new SystemStatsHelper(Log, writerChk.AsReadOnly(), dbPath, statsCollectionPeriod);

				var processorCount = Environment.ProcessorCount;

				readerThreadsCount =
					ThreadCountCalculator.CalculateReaderThreadCount(options.Database.ReaderThreadsCount,
						processorCount, isRunningInContainer);

				workerThreadsCount =
					ThreadCountCalculator.CalculateWorkerThreadCount(options.Application.WorkerThreads,
						readerThreadsCount, isRunningInContainer);

				return new TFChunkDbConfig(dbPath,
					new VersionedPatternFileNamingStrategy(dbPath, "chunk-"),
					options.Database.ChunkSize,
					cache,
					writerChk,
					chaserChk,
					epochChk,
					proposalChk,
					truncateChk,
					replicationChk,
					indexChk,
					streamExistenceFilterChk,
					options.Database.MemDb,
					options.Database.Unbuffered,
					options.Database.WriteThrough,
					options.Database.OptimizeIndexMerge,
					options.Database.ReduceFileCachePressure,
					options.Database.MaxTruncation);
<<<<<<< HEAD
=======

				static int GetTFChunkMaxReaderCount(int readerThreadsCount, int chunkInitialReaderCount) {
					var tfChunkMaxReaderCount =
						GetPTableMaxReaderCount(readerThreadsCount) +
						2 + /* for caching/uncaching, populating midpoints */
						1 + /* for epoch manager usage of elections/replica service */
						1 /* for epoch manager usage of leader replication service */;
					return Math.Max(tfChunkMaxReaderCount, chunkInitialReaderCount);
				}
>>>>>>> 79a2fd21
			}

			var writerCheckpoint = Db.Config.WriterCheckpoint.Read();
			var chaserCheckpoint = Db.Config.ChaserCheckpoint.Read();
			var epochCheckpoint = Db.Config.EpochCheckpoint.Read();
			var truncateCheckpoint = Db.Config.TruncateCheckpoint.Read();
			var streamExistenceFilterCheckpoint = Db.Config.StreamExistenceFilterCheckpoint.Read();

			Log.Information("{description,-25} {instanceId}", "INSTANCE ID:", NodeInfo.InstanceId);
			Log.Information("{description,-25} {path}", "DATABASE:", Db.Config.Path);
			Log.Information("{description,-25} {writerCheckpoint} (0x{writerCheckpoint:X})", "WRITER CHECKPOINT:",
				writerCheckpoint, writerCheckpoint);
			Log.Information("{description,-25} {chaserCheckpoint} (0x{chaserCheckpoint:X})", "CHASER CHECKPOINT:",
				chaserCheckpoint, chaserCheckpoint);
			Log.Information("{description,-25} {epochCheckpoint} (0x{epochCheckpoint:X})", "EPOCH CHECKPOINT:",
				epochCheckpoint, epochCheckpoint);
			Log.Information("{description,-25} {truncateCheckpoint} (0x{truncateCheckpoint:X})", "TRUNCATE CHECKPOINT:",
				truncateCheckpoint, truncateCheckpoint);
			Log.Information("{description,-25} {streamExistenceFilterCheckpoint} (0x{streamExistenceFilterCheckpoint:X})", "STREAM EXISTENCE FILTER CHECKPOINT:",
				streamExistenceFilterCheckpoint, streamExistenceFilterCheckpoint);

			var isSingleNode = options.Cluster.ClusterSize == 1;
			_disableHttps = options.Application.Insecure;
			_enableUnixSocket = options.Interface.EnableUnixSocket;
			_mainBus = new InMemoryBus("MainBus");
			_queueStatsManager = new QueueStatsManager();

			_certificateSelector = () => _certificateProvider?.Certificate;
			_trustedRootCertsSelector = () => _certificateProvider?.TrustedRootCerts;
			_intermediateCertsSelector = () =>
				_certificateProvider?.IntermediateCerts == null
					? null
					: new X509Certificate2Collection(_certificateProvider?.IntermediateCerts);

			_internalServerCertificateValidator = (cert, chain, errors, otherNames) => ValidateServerCertificate(cert, chain, errors, _intermediateCertsSelector, _trustedRootCertsSelector, otherNames);
			_internalClientCertificateValidator = (cert, chain, errors) => ValidateClientCertificate(cert, chain, errors, _intermediateCertsSelector, _trustedRootCertsSelector);
			_externalClientCertificateValidator = delegate { return (true, null); };
			_externalServerCertificateValidator = (cert, chain, errors, otherNames) => ValidateServerCertificate(cert, chain, errors, _intermediateCertsSelector, _trustedRootCertsSelector, otherNames);

			var forwardingProxy = new MessageForwardingProxy();
			if (options.Application.EnableHistograms) {
				HistogramService.CreateHistograms();
				//start watching jitter
				HistogramService.StartJitterMonitor();
			}

			// MISC WORKERS
			_workerBuses = Enumerable.Range(0, workerThreadsCount).Select(queueNum =>
				new InMemoryBus($"Worker #{queueNum + 1} Bus",
					watchSlowMsg: true,
					slowMsgThreshold: TimeSpan.FromMilliseconds(200))).ToArray();
			_workersHandler = new MultiQueuedHandler(
				workerThreadsCount,
				queueNum => new QueuedHandlerThreadPool(_workerBuses[queueNum],
					$"Worker #{queueNum + 1}",
					_queueStatsManager,
					trackers.QueueTrackers,
					groupName: "Workers",
					watchSlowMsg: true,
					slowMsgThreshold: TimeSpan.FromMilliseconds(200)));

			void StartSubsystems() {
				foreach (var subsystem in _subsystems) {
					var subSystemName = subsystem.Name;
					subsystem.Start().ContinueWith(t => {
						if (t.IsCompletedSuccessfully)
							_mainQueue.Publish(new SystemMessage.SubSystemInitialized(subSystemName));
						else
							Log.Error(t.Exception, "Failed to initialize subsystem {subSystemName}", subSystemName);
					});
				}
			}

			_controller =
				new ClusterVNodeController<TStreamId>(
					(IPublisher)_mainBus, NodeInfo, Db,
					trackers.NodeStatusTracker,
					options, this, forwardingProxy,
					startSubsystems: StartSubsystems);

			_mainQueue = QueuedHandler.CreateQueuedHandler(_controller, "MainQueue", _queueStatsManager,
				trackers.QueueTrackers);

			_controller.SetMainQueue(_mainQueue);

			_eventStoreClusterClientCache = new EventStoreClusterClientCache(_mainQueue,
				(endpoint, publisher) =>
					new EventStoreClusterClient(
						options.Application.Insecure ? Uri.UriSchemeHttp : Uri.UriSchemeHttps,
						endpoint, options.Cluster.DiscoverViaDns ? options.Cluster.ClusterDns : null,
						publisher, _internalServerCertificateValidator, _certificateSelector,
						gossipSendTracker: trackers.GossipTrackers.PushToPeer,
						gossipGetTracker: trackers.GossipTrackers.PullFromPeer));

			_mainBus.Subscribe<ClusterClientMessage.CleanCache>(_eventStoreClusterClientCache);
			_mainBus.Subscribe<SystemMessage.SystemInit>(_eventStoreClusterClientCache);

			//SELF
			_mainBus.Subscribe<SystemMessage.StateChangeMessage>(this);
			_mainBus.Subscribe<SystemMessage.BecomeShuttingDown>(this);
			_mainBus.Subscribe<SystemMessage.BecomeShutdown>(this);
			_mainBus.Subscribe<SystemMessage.SystemStart>(this);
			_mainBus.Subscribe<ClientMessage.ReloadConfig>(this);

			// MONITORING
			var monitoringInnerBus = new InMemoryBus("MonitoringInnerBus", watchSlowMsg: false);
			var monitoringRequestBus = new InMemoryBus("MonitoringRequestBus", watchSlowMsg: false);
			var monitoringQueue = new QueuedHandlerThreadPool(monitoringInnerBus, "MonitoringQueue", _queueStatsManager,
				trackers.QueueTrackers,
				true,
				TimeSpan.FromMilliseconds(800));

			var monitoring = new MonitoringService(monitoringQueue,
				monitoringRequestBus,
				_mainQueue,
				Db.Config.WriterCheckpoint.AsReadOnly(),
				Db.Config.Path,
				TimeSpan.FromSeconds(options.Application.StatsPeriodSec),
				NodeInfo.HttpEndPoint,
				options.Database.StatsStorage,
				NodeInfo.ExternalTcp,
				NodeInfo.ExternalSecureTcp,
				statsHelper);
			_mainBus.Subscribe(monitoringQueue.WidenFrom<SystemMessage.SystemInit, Message>());
			_mainBus.Subscribe(monitoringQueue.WidenFrom<SystemMessage.StateChangeMessage, Message>());
			_mainBus.Subscribe(monitoringQueue.WidenFrom<SystemMessage.BecomeShuttingDown, Message>());
			_mainBus.Subscribe(monitoringQueue.WidenFrom<SystemMessage.BecomeShutdown, Message>());
			_mainBus.Subscribe(monitoringQueue.WidenFrom<ClientMessage.WriteEventsCompleted, Message>());
			monitoringInnerBus.Subscribe<SystemMessage.SystemInit>(monitoring);
			monitoringInnerBus.Subscribe<SystemMessage.StateChangeMessage>(monitoring);
			monitoringInnerBus.Subscribe<SystemMessage.BecomeShuttingDown>(monitoring);
			monitoringInnerBus.Subscribe<SystemMessage.BecomeShutdown>(monitoring);
			monitoringInnerBus.Subscribe<ClientMessage.WriteEventsCompleted>(monitoring);
			monitoringInnerBus.Subscribe<MonitoringMessage.GetFreshStats>(monitoring);
			monitoringInnerBus.Subscribe<MonitoringMessage.GetFreshTcpConnectionStats>(monitoring);

			// TRUNCATE IF NECESSARY
			var truncPos = Db.Config.TruncateCheckpoint.Read();
			if (truncPos != -1) {
				Log.Information(
					"Truncate checkpoint is present. Truncate: {truncatePosition} (0x{truncatePosition:X}), Writer: {writerCheckpoint} (0x{writerCheckpoint:X}), Chaser: {chaserCheckpoint} (0x{chaserCheckpoint:X}), Epoch: {epochCheckpoint} (0x{epochCheckpoint:X})",
					truncPos, truncPos, writerCheckpoint, writerCheckpoint, chaserCheckpoint, chaserCheckpoint,
					epochCheckpoint, epochCheckpoint);
				var truncator = new TFChunkDbTruncator(Db.Config);
				truncator.TruncateDb(truncPos);
			}

			// DYNAMIC CACHE MANAGER
			Db.Open(!options.Database.SkipDbVerify, threads: options.Database.InitializationThreads);
			var indexPath = options.Database.Index ?? Path.Combine(Db.Config.Path, ESConsts.DefaultIndexDirectoryName);

			var pTableMaxReaderCount = GetPTableMaxReaderCount(readerThreadsCount);
			var readerPool = new ObjectPool<ITransactionFileReader>(
				"ReadIndex readers pool",
				ESConsts.PTableInitialReaderCount,
				pTableMaxReaderCount,
				() => new TFChunkReader(
					Db,
					Db.Config.WriterCheckpoint.AsReadOnly(),
					optimizeReadSideCache: Db.Config.OptimizeReadSideCache));

			var logFormat = logFormatAbstractorFactory.Create(new() {
				InMemory = options.Database.MemDb,
				IndexDirectory = indexPath,
				InitialReaderCount = ESConsts.PTableInitialReaderCount,
				MaxReaderCount = pTableMaxReaderCount,
				StreamExistenceFilterSize = options.Database.StreamExistenceFilterSize,
				StreamExistenceFilterCheckpoint = Db.Config.StreamExistenceFilterCheckpoint,
				TFReaderLeaseFactory = () => new TFReaderLease(readerPool)
			});

			ICacheResizer streamInfoCacheResizer;
			ILRUCache<TStreamId, IndexBackend<TStreamId>.EventNumberCached> streamLastEventNumberCache;
			ILRUCache<TStreamId, IndexBackend<TStreamId>.MetadataCached> streamMetadataCache;
			var totalMem = (long)statsHelper.GetTotalMem();

			if (options.Cluster.StreamInfoCacheCapacity > 0)
				CreateStaticStreamInfoCache(
					options.Cluster.StreamInfoCacheCapacity,
					out streamLastEventNumberCache,
					out streamMetadataCache,
					out streamInfoCacheResizer);
			else if (isRunningInContainer)
				CreateStaticStreamInfoCache(
					ContainerizedEnvironment.StreamInfoCacheCapacity,
					out streamLastEventNumberCache,
					out streamMetadataCache,
					out streamInfoCacheResizer);
			else
				CreateDynamicStreamInfoCache(
					logFormat.StreamIdSizer,
					totalMem,
					out streamLastEventNumberCache,
					out streamMetadataCache,
					out streamInfoCacheResizer);

			var dynamicCacheManager = new DynamicCacheManager(
				bus: _mainQueue,
				getFreeSystemMem: () => (long) statsHelper.GetFreeMem(),
				getFreeHeapMem: () => GC.GetGCMemoryInfo().FragmentedBytes,
				getGcCollectionCount: () => GC.CollectionCount(GC.MaxGeneration),
				totalMem: totalMem,
				keepFreeMemPercent: 25,
				keepFreeMemBytes: 6L * 1024 * 1024 * 1024, // 6 GiB
				monitoringInterval: TimeSpan.FromSeconds(15),
				minResizeInterval: TimeSpan.FromMinutes(10),
				minResizeThreshold: 200L * 1024 * 1024, // 200 MiB
				rootCacheResizer: new CompositeCacheResizer("cache", 100, streamInfoCacheResizer),
				cacheResourcesTracker: trackers.CacheResourcesTracker);

			_mainBus.Subscribe<MonitoringMessage.DynamicCacheManagerTick>(dynamicCacheManager);
			monitoringRequestBus.Subscribe<MonitoringMessage.InternalStatsRequest>(dynamicCacheManager);

			// STORAGE SUBSYSTEM
			var tableIndex = new TableIndex<TStreamId>(indexPath,
				logFormat.LowHasher,
				logFormat.HighHasher,
				logFormat.EmptyStreamId,
				() => new HashListMemTable(options.IndexBitnessVersion,
					maxSize: options.Database.MaxMemTableSize * 2),
				() => new TFReaderLease(readerPool),
				options.IndexBitnessVersion,
				maxSizeForMemory: options.Database.MaxMemTableSize,
				maxTablesPerLevel: 2,
				inMem: Db.Config.InMemDb,
				skipIndexVerify: options.Database.SkipIndexVerify,
				indexCacheDepth: options.Database.IndexCacheDepth,
				useBloomFilter: options.Database.UseIndexBloomFilters,
				lruCacheSize: options.Database.IndexCacheSize,
				initializationThreads: options.Database.InitializationThreads,
				additionalReclaim: false,
				maxAutoMergeIndexLevel: options.Database.MaxAutoMergeIndexLevel,
				pTableMaxReaderCount: pTableMaxReaderCount,
				statusTracker: trackers.IndexStatusTracker);
			logFormat.StreamNamesProvider.SetTableIndex(tableIndex);

			var readIndex = new ReadIndex<TStreamId>(_mainQueue,
				readerPool,
				tableIndex,
				logFormat.StreamNameIndexConfirmer,
				logFormat.StreamIds,
				logFormat.StreamNamesProvider,
				logFormat.EmptyStreamId,
				logFormat.StreamIdValidator,
				logFormat.StreamIdSizer,
				logFormat.StreamExistenceFilter,
				logFormat.StreamExistenceFilterReader,
				logFormat.EventTypeIndexConfirmer,
				streamLastEventNumberCache,
				streamMetadataCache,
				ESConsts.PerformAdditionlCommitChecks,
				ESConsts.MetaStreamMaxCount,
				options.Database.HashCollisionReadLimit,
				options.Application.SkipIndexScanOnReads,
				Db.Config.ReplicationCheckpoint.AsReadOnly(),
				Db.Config.IndexCheckpoint,
				trackers.IndexStatusTracker,
				trackers.IndexTracker,
				trackers.CacheHitsMissesTracker);
			_readIndex = readIndex;
			var writer = new TFChunkWriter(Db);

			var partitionManager = logFormat.CreatePartitionManager(new TFChunkReader(
					Db,
					Db.Config.WriterCheckpoint.AsReadOnly(),
					optimizeReadSideCache: Db.Config.OptimizeReadSideCache),
				writer);

			var epochManager = new EpochManager<TStreamId>(_mainQueue,
				ESConsts.CachedEpochCount,
				Db.Config.EpochCheckpoint,
				writer,
				initialReaderCount: 1,
				maxReaderCount: 5,
				readerFactory: () => new TFChunkReader(
					Db,
					Db.Config.WriterCheckpoint.AsReadOnly(),
					optimizeReadSideCache: Db.Config.OptimizeReadSideCache),
				logFormat.RecordFactory,
				logFormat.StreamNameIndex,
				logFormat.EventTypeIndex,
				partitionManager,
				NodeInfo.InstanceId);
			epochManager.Init();

			var storageWriter = new ClusterStorageWriterService<TStreamId>(_mainQueue, _mainBus,
				TimeSpan.FromMilliseconds(options.Database.MinFlushDelayMs), Db, writer, readIndex.IndexWriter,
				logFormat.RecordFactory,
				logFormat.StreamNameIndex,
				logFormat.EventTypeIndex,
				logFormat.EmptyEventTypeId,
				logFormat.SystemStreams,
				epochManager, _queueStatsManager,
				trackers.QueueTrackers,
				trackers.WriterFlushSizeTracker,
				trackers.WriterFlushDurationTracker,
				() => readIndex.LastIndexedPosition);
			// subscribes internally
			AddTasks(storageWriter.Tasks);

			monitoringRequestBus.Subscribe<MonitoringMessage.InternalStatsRequest>(storageWriter);

			// Mem streams
			var memLog = new InMemoryLog();

			// Gossip listener
			var gossipListener = new GossipListenerService(NodeInfo.InstanceId, _mainQueue, memLog);
			_mainBus.Subscribe<GossipMessage.GossipUpdated>(gossipListener);

			// Node state listener
			var nodeStatusListener = new NodeStateListenerService(_mainQueue, memLog);
			_mainBus.Subscribe<SystemMessage.StateChangeMessage>(nodeStatusListener);

			var inMemReader = new InMemoryStreamReader(new Dictionary<string, IInMemoryStreamReader> {
				[SystemStreams.GossipStream] = gossipListener,
				[SystemStreams.NodeStateStream] = nodeStatusListener,
			});

			// Storage Reader
			var storageReader = new StorageReaderService<TStreamId>(_mainQueue, _mainBus, readIndex,
				logFormat.SystemStreams,
				readerThreadsCount, Db.Config.WriterCheckpoint.AsReadOnly(), inMemReader, _queueStatsManager,
				trackers.QueueTrackers);

			_mainBus.Subscribe<SystemMessage.SystemInit>(storageReader);
			_mainBus.Subscribe<SystemMessage.BecomeShuttingDown>(storageReader);
			_mainBus.Subscribe<SystemMessage.BecomeShutdown>(storageReader);
			monitoringRequestBus.Subscribe<MonitoringMessage.InternalStatsRequest>(storageReader);

			// PRE-LEADER -> LEADER TRANSITION MANAGEMENT
			var inaugurationManager = new InaugurationManager(
				publisher: _mainQueue,
				replicationCheckpoint: Db.Config.ReplicationCheckpoint,
				indexCheckpoint: Db.Config.IndexCheckpoint,
				statusTracker: trackers.InaugurationStatusTracker);
			_mainBus.Subscribe<SystemMessage.StateChangeMessage>(inaugurationManager);
			_mainBus.Subscribe<SystemMessage.ChaserCaughtUp>(inaugurationManager);
			_mainBus.Subscribe<SystemMessage.EpochWritten>(inaugurationManager);
			_mainBus.Subscribe<SystemMessage.CheckInaugurationConditions>(inaugurationManager);
			_mainBus.Subscribe<ElectionMessage.ElectionsDone>(inaugurationManager);
			_mainBus.Subscribe<ReplicationTrackingMessage.IndexedTo>(inaugurationManager);
			_mainBus.Subscribe<ReplicationTrackingMessage.ReplicatedTo>(inaugurationManager);

			// REPLICATION TRACKING
			var replicationTracker = new ReplicationTrackingService(
				_mainQueue,
				options.Cluster.ClusterSize,
				Db.Config.ReplicationCheckpoint,
				Db.Config.WriterCheckpoint.AsReadOnly());
			AddTask(replicationTracker.Task);
			_mainBus.Subscribe<SystemMessage.SystemInit>(replicationTracker);
			_mainBus.Subscribe<SystemMessage.StateChangeMessage>(replicationTracker);
			_mainBus.Subscribe<SystemMessage.BecomeShuttingDown>(replicationTracker);
			_mainBus.Subscribe<ReplicationTrackingMessage.ReplicaWriteAck>(replicationTracker);
			_mainBus.Subscribe<ReplicationTrackingMessage.WriterCheckpointFlushed>(replicationTracker);
			_mainBus.Subscribe<ReplicationTrackingMessage.LeaderReplicatedTo>(replicationTracker);
			_mainBus.Subscribe<SystemMessage.VNodeConnectionLost>(replicationTracker);
			_mainBus.Subscribe<ReplicationMessage.ReplicaSubscribed>(replicationTracker);
			var indexCommitterService = new IndexCommitterService<TStreamId>(readIndex.IndexCommitter, _mainQueue,
				Db.Config.WriterCheckpoint.AsReadOnly(),
				Db.Config.ReplicationCheckpoint.AsReadOnly(),
				tableIndex, _queueStatsManager);

			AddTask(indexCommitterService.Task);

			_mainBus.Subscribe<SystemMessage.BecomeShuttingDown>(indexCommitterService);
			_mainBus.Subscribe<ReplicationTrackingMessage.ReplicatedTo>(indexCommitterService);
			_mainBus.Subscribe<StorageMessage.CommitAck>(indexCommitterService);
			_mainBus.Subscribe<ClientMessage.MergeIndexes>(indexCommitterService);

			var chaser = new TFChunkChaser(
				Db,
				Db.Config.WriterCheckpoint.AsReadOnly(),
				Db.Config.ChaserCheckpoint,
				Db.Config.OptimizeReadSideCache);

			var storageChaser = new StorageChaser<TStreamId>(
				_mainQueue,
				Db.Config.WriterCheckpoint.AsReadOnly(),
				chaser,
				indexCommitterService,
				epochManager,
				_queueStatsManager);
			AddTask(storageChaser.Task);

#if DEBUG
			_queueStatsManager.InitializeCheckpoints(
				Db.Config.WriterCheckpoint.AsReadOnly(),
				Db.Config.ChaserCheckpoint.AsReadOnly());
#endif
			_mainBus.Subscribe<SystemMessage.SystemInit>(storageChaser);
			_mainBus.Subscribe<SystemMessage.SystemStart>(storageChaser);
			_mainBus.Subscribe<SystemMessage.BecomeShuttingDown>(storageChaser);
			// REPLICATION TRACKING END

			var httpPipe = new HttpMessagePipe();
			var httpSendService = new HttpSendService(httpPipe, true, _externalServerCertificateValidator);
			_mainBus.Subscribe<SystemMessage.StateChangeMessage>(httpSendService);
			SubscribeWorkers(bus => bus.Subscribe<HttpMessage.HttpSend>(httpSendService));

			var grpcSendService = new GrpcSendService(_eventStoreClusterClientCache);
			_mainBus.Subscribe(new WideningHandler<GrpcMessage.SendOverGrpc, Message>(_workersHandler));
			SubscribeWorkers(bus => {
				bus.Subscribe<GrpcMessage.SendOverGrpc>(grpcSendService);
			});

			GossipAdvertiseInfo = GetGossipAdvertiseInfo();
			GossipAdvertiseInfo GetGossipAdvertiseInfo() {
				IPAddress intIpAddress = options.Interface.ReplicationIp;

				IPAddress extIpAddress = options.Interface.NodeIp;

				var intHostToAdvertise = options.Interface.ReplicationHostAdvertiseAs ?? intIpAddress.ToString();
				var extHostToAdvertise = options.Interface.NodeHostAdvertiseAs ?? extIpAddress.ToString();

				if (intIpAddress.Equals(IPAddress.Any) || extIpAddress.Equals(IPAddress.Any)) {
					IPAddress nonLoopbackAddress = IPFinder.GetNonLoopbackAddress();
					IPAddress addressToAdvertise = options.Cluster.ClusterSize > 1 ? nonLoopbackAddress : IPAddress.Loopback;

					if (intIpAddress.Equals(IPAddress.Any) && options.Interface.ReplicationHostAdvertiseAs == null) {
						intHostToAdvertise = addressToAdvertise.ToString();
					}

					if (extIpAddress.Equals(IPAddress.Any) && options.Interface.NodeHostAdvertiseAs == null) {
						extHostToAdvertise = addressToAdvertise.ToString();
					}
				}

				var intTcpEndPoint = NodeInfo.InternalTcp == null
					? null
					: new DnsEndPoint(intHostToAdvertise, intTcpPortAdvertiseAs > 0
						? (options.Interface.ReplicationTcpPortAdvertiseAs)
						: NodeInfo.InternalTcp.Port);

				var intSecureTcpEndPoint = NodeInfo.InternalSecureTcp == null
					? null
					: new DnsEndPoint(intHostToAdvertise, intSecTcpPortAdvertiseAs > 0
						? intSecTcpPortAdvertiseAs
						: NodeInfo.InternalSecureTcp.Port);

				var extTcpEndPoint = NodeInfo.ExternalTcp == null
					? null
					: new DnsEndPoint(extHostToAdvertise, extTcpPortAdvertiseAs > 0
						? extTcpPortAdvertiseAs
						: NodeInfo.ExternalTcp.Port);

				var extSecureTcpEndPoint = NodeInfo.ExternalSecureTcp == null
					? null
					: new DnsEndPoint(extHostToAdvertise, extSecTcpPortAdvertiseAs > 0
						? extSecTcpPortAdvertiseAs
						: NodeInfo.ExternalSecureTcp.Port);

				var httpEndPoint = new DnsEndPoint(extHostToAdvertise,
					options.Interface.NodePortAdvertiseAs > 0
						? options.Interface.NodePortAdvertiseAs
						: NodeInfo.HttpEndPoint.GetPort());

				return new GossipAdvertiseInfo(intTcpEndPoint, intSecureTcpEndPoint, extTcpEndPoint,
					extSecureTcpEndPoint, httpEndPoint, options.Interface.ReplicationHostAdvertiseAs,
					options.Interface.NodeHostAdvertiseAs, options.Interface.NodePortAdvertiseAs,
					options.Interface.AdvertiseHostToClientAs, options.Interface.AdvertiseNodePortToClientAs,
					nodeTcpOptions?.NodeTcpPortAdvertiseAs ?? 0);
			}

			_httpService = new KestrelHttpService(ServiceAccessibility.Public, _mainQueue, new TrieUriRouter(),
				_workersHandler, options.Application.LogHttpRequests,
				string.IsNullOrEmpty(GossipAdvertiseInfo.AdvertiseHostToClientAs) ? GossipAdvertiseInfo.AdvertiseExternalHostAs : GossipAdvertiseInfo.AdvertiseHostToClientAs,
				GossipAdvertiseInfo.AdvertiseHttpPortToClientAs == 0 ? GossipAdvertiseInfo.AdvertiseHttpPortAs : GossipAdvertiseInfo.AdvertiseHttpPortToClientAs,
				options.Auth.DisableFirstLevelHttpAuthorization,
				NodeInfo.HttpEndPoint);

			var components = new AuthenticationProviderFactoryComponents {
				MainBus = _mainBus,
				MainQueue = _mainQueue,
				WorkerBuses = _workerBuses,
				WorkersQueue = _workersHandler,
				HttpSendService = httpSendService,
				HttpService = _httpService,
			};

			// AUTHENTICATION INFRASTRUCTURE - delegate to plugins
			authorizationProviderFactory ??= !options.Application.Insecure
				? throw new InvalidConfigurationException($"An {nameof(AuthorizationProviderFactory)} is required when running securely.")
				: new AuthorizationProviderFactory(_ => new PassthroughAuthorizationProviderFactory());
			authenticationProviderFactory ??= !options.Application.Insecure
				? throw new InvalidConfigurationException($"An {nameof(AuthenticationProviderFactory)} is required when running securely.")
				: new AuthenticationProviderFactory(_ => new PassthroughAuthenticationProviderFactory());
			additionalPersistentSubscriptionConsumerStrategyFactories ??=
				Array.Empty<IPersistentSubscriptionConsumerStrategyFactory>();

			_authenticationProvider = new DelegatedAuthenticationProvider(
				authenticationProviderFactory.GetFactory(components).Build(
					options.Application.LogFailedAuthenticationAttempts, Log));
			Ensure.NotNull(_authenticationProvider, nameof(_authenticationProvider));

			_authorizationProvider = authorizationProviderFactory
				.GetFactory(new AuthorizationProviderFactoryComponents {
					MainQueue = _mainQueue
				}).Build();
			Ensure.NotNull(_authorizationProvider, "authorizationProvider");

			AuthorizationGateway = new AuthorizationGateway(_authorizationProvider);
			{
				if (!isSingleNode) {
					// INTERNAL TCP
					if (NodeInfo.InternalTcp != null) {
						var intTcpService = new TcpService(_mainQueue, NodeInfo.InternalTcp, _workersHandler,
							TcpServiceType.Internal, TcpSecurityType.Normal,
							new InternalTcpDispatcher(TimeSpan.FromMilliseconds(options.Database.WriteTimeoutMs)),
							TimeSpan.FromMilliseconds(options.Interface.ReplicationHeartbeatInterval),
							TimeSpan.FromMilliseconds(options.Interface.ReplicationHeartbeatTimeout),
							_authenticationProvider, AuthorizationGateway, null, null, null, ESConsts.UnrestrictedPendingSendBytes,
						ESConsts.MaxConnectionQueueSize);
						_mainBus.Subscribe<SystemMessage.SystemInit>(intTcpService);
						_mainBus.Subscribe<SystemMessage.SystemStart>(intTcpService);
						_mainBus.Subscribe<SystemMessage.BecomeShuttingDown>(intTcpService);
					}
					// INTERNAL SECURE TCP
					if (NodeInfo.InternalSecureTcp != null) {
						var intSecTcpService = new TcpService(_mainQueue, NodeInfo.InternalSecureTcp, _workersHandler,
							TcpServiceType.Internal, TcpSecurityType.Secure,
							new InternalTcpDispatcher(TimeSpan.FromMilliseconds(options.Database.WriteTimeoutMs)),
							TimeSpan.FromMilliseconds(options.Interface.ReplicationHeartbeatInterval),
							TimeSpan.FromMilliseconds(options.Interface.ReplicationHeartbeatTimeout),
							_authenticationProvider, AuthorizationGateway,
							_certificateSelector, _intermediateCertsSelector, _internalClientCertificateValidator,
							ESConsts.UnrestrictedPendingSendBytes,
							ESConsts.MaxConnectionQueueSize);
						_mainBus.Subscribe<SystemMessage.SystemInit>(intSecTcpService);
						_mainBus.Subscribe<SystemMessage.SystemStart>(intSecTcpService);
						_mainBus.Subscribe<SystemMessage.BecomeShuttingDown>(intSecTcpService);
					}
				}
			}

			SubscribeWorkers(bus => {
				var tcpSendService = new TcpSendService();
				// ReSharper disable RedundantTypeArgumentsOfMethod
				bus.Subscribe<TcpMessage.TcpSend>(tcpSendService);
				// ReSharper restore RedundantTypeArgumentsOfMethod
			});


			var httpAuthenticationProviders = new List<IHttpAuthenticationProvider>();

			foreach (var authenticationScheme in _authenticationProvider.GetSupportedAuthenticationSchemes() ?? Enumerable.Empty<string>()) {
				switch (authenticationScheme)
				{
					case "Basic":
						httpAuthenticationProviders.Add(new BasicHttpAuthenticationProvider(_authenticationProvider));
						break;
					case "Bearer":
						httpAuthenticationProviders.Add(new BearerHttpAuthenticationProvider(_authenticationProvider));
						break;
					case "Insecure":
						httpAuthenticationProviders.Add(new PassthroughHttpAuthenticationProvider(_authenticationProvider));
						break;
				}
			}

			if (!httpAuthenticationProviders.Any()) {
				throw new InvalidConfigurationException($"The server does not support any authentication scheme supported by the '{_authenticationProvider.Name}' authentication provider.");
			}

			if (!options.Application.Insecure) {
				//transport-level authentication providers
				httpAuthenticationProviders.Add(
					new NodeCertificateAuthenticationProvider(() => _certificateProvider.GetReservedNodeCommonName()));

				if (options.Interface.EnableTrustedAuth)
					httpAuthenticationProviders.Add(new TrustedHttpAuthenticationProvider());

				if (EnableUnixSocket)
					httpAuthenticationProviders.Add(new UnixSocketAuthenticationProvider());
			}

			//default authentication provider
			httpAuthenticationProviders.Add(new AnonymousHttpAuthenticationProvider());


			var adminController = new AdminController(_mainQueue, _workersHandler);
			var pingController = new PingController();
			var histogramController = new HistogramController();
			var statController = new StatController(monitoringQueue, _workersHandler);
			var metricsController = new MetricsController();
			var atomController = new AtomController(_mainQueue, _workersHandler,
				options.Application.DisableHttpCaching, TimeSpan.FromMilliseconds(options.Database.WriteTimeoutMs));
			var gossipController = new GossipController(_mainQueue, _workersHandler,
				trackers.GossipTrackers.ProcessingRequestFromHttpClient);
			var persistentSubscriptionController =
				new PersistentSubscriptionController(httpSendService, _mainQueue, _workersHandler);

			var infoController = new InfoController(
				options,
				new Dictionary<string, bool> {
					["projections"]    = options.Projection.RunProjections != ProjectionType.None || options.DevMode.Dev,
					["userManagement"] = options.Auth.AuthenticationType == Opts.AuthenticationTypeDefault && !options.Application.Insecure,
					["atomPub"]        = options.Interface.EnableAtomPubOverHttp || options.DevMode.Dev
				},
				_authenticationProvider
			);

			_mainBus.Subscribe<SystemMessage.StateChangeMessage>(infoController);

			_httpService.SetupController(persistentSubscriptionController);
			if (!options.Interface.DisableAdminUi)
				_httpService.SetupController(adminController);
			_httpService.SetupController(pingController);
			_httpService.SetupController(infoController);
			if (!options.Interface.DisableStatsOnHttp) {
				_httpService.SetupController(statController);
				_httpService.SetupController(metricsController);
			}
			if (options.Interface.EnableAtomPubOverHttp || options.DevMode.Dev)
				_httpService.SetupController(atomController);
			if (!options.Interface.DisableGossipOnHttp)
				_httpService.SetupController(gossipController);
			_httpService.SetupController(histogramController);

			_mainBus.Subscribe<SystemMessage.SystemInit>(_httpService);
			_mainBus.Subscribe<SystemMessage.BecomeShuttingDown>(_httpService);

			SubscribeWorkers(KestrelHttpService.CreateAndSubscribePipeline);

			// REQUEST FORWARDING
			var forwardingService = new RequestForwardingService(_mainQueue, forwardingProxy, TimeSpan.FromSeconds(1));
			_mainBus.Subscribe<SystemMessage.SystemStart>(forwardingService);
			_mainBus.Subscribe<SystemMessage.RequestForwardingTimerTick>(forwardingService);
			_mainBus.Subscribe<ClientMessage.NotHandled>(forwardingService);
			_mainBus.Subscribe<ClientMessage.WriteEventsCompleted>(forwardingService);
			_mainBus.Subscribe<ClientMessage.TransactionStartCompleted>(forwardingService);
			_mainBus.Subscribe<ClientMessage.TransactionWriteCompleted>(forwardingService);
			_mainBus.Subscribe<ClientMessage.TransactionCommitCompleted>(forwardingService);
			_mainBus.Subscribe<ClientMessage.DeleteStreamCompleted>(forwardingService);

			// REQUEST MANAGEMENT
			var requestManagement = new RequestManagementService(
				_mainQueue,
				TimeSpan.FromMilliseconds(options.Database.PrepareTimeoutMs),
				TimeSpan.FromMilliseconds(options.Database.CommitTimeoutMs),
				logFormat.SupportsExplicitTransactions);

			_mainBus.Subscribe<SystemMessage.SystemInit>(requestManagement);
			_mainBus.Subscribe<SystemMessage.StateChangeMessage>(requestManagement);

			_mainBus.Subscribe<ClientMessage.WriteEvents>(requestManagement);
			_mainBus.Subscribe<ClientMessage.TransactionStart>(requestManagement);
			_mainBus.Subscribe<ClientMessage.TransactionWrite>(requestManagement);
			_mainBus.Subscribe<ClientMessage.TransactionCommit>(requestManagement);
			_mainBus.Subscribe<ClientMessage.DeleteStream>(requestManagement);

			_mainBus.Subscribe<StorageMessage.AlreadyCommitted>(requestManagement);

			_mainBus.Subscribe<StorageMessage.PrepareAck>(requestManagement);
			_mainBus.Subscribe<ReplicationTrackingMessage.ReplicatedTo>(requestManagement);
			_mainBus.Subscribe<ReplicationTrackingMessage.IndexedTo>(requestManagement);
			_mainBus.Subscribe<StorageMessage.RequestCompleted>(requestManagement);
			_mainBus.Subscribe<StorageMessage.CommitIndexed>(requestManagement);

			_mainBus.Subscribe<StorageMessage.WrongExpectedVersion>(requestManagement);
			_mainBus.Subscribe<StorageMessage.InvalidTransaction>(requestManagement);
			_mainBus.Subscribe<StorageMessage.StreamDeleted>(requestManagement);

			_mainBus.Subscribe<StorageMessage.RequestManagerTimerTick>(requestManagement);

			// SUBSCRIPTIONS
			var subscrBus = new InMemoryBus("SubscriptionsBus", true, TimeSpan.FromMilliseconds(50));
			var subscrQueue = new QueuedHandlerThreadPool(subscrBus, "Subscriptions", _queueStatsManager,
				trackers.QueueTrackers, false);
			_mainBus.Subscribe(subscrQueue.WidenFrom<SystemMessage.SystemStart, Message>());
			_mainBus.Subscribe(subscrQueue.WidenFrom<SystemMessage.BecomeShuttingDown, Message>());
			_mainBus.Subscribe(subscrQueue.WidenFrom<TcpMessage.ConnectionClosed, Message>());
			_mainBus.Subscribe(subscrQueue.WidenFrom<ClientMessage.SubscribeToStream, Message>());
			_mainBus.Subscribe(subscrQueue.WidenFrom<ClientMessage.FilteredSubscribeToStream, Message>());
			_mainBus.Subscribe(subscrQueue.WidenFrom<ClientMessage.UnsubscribeFromStream, Message>());
			_mainBus.Subscribe(subscrQueue.WidenFrom<SubscriptionMessage.DropSubscription, Message>());
			_mainBus.Subscribe(subscrQueue.WidenFrom<SubscriptionMessage.PollStream, Message>());
			_mainBus.Subscribe(subscrQueue.WidenFrom<SubscriptionMessage.CheckPollTimeout, Message>());
			_mainBus.Subscribe(subscrQueue.WidenFrom<StorageMessage.EventCommitted, Message>());
			_mainBus.Subscribe(subscrQueue.WidenFrom<StorageMessage.InMemoryEventCommitted, Message>());

			var subscription = new SubscriptionsService<TStreamId>(_mainQueue, subscrQueue, _authorizationProvider, readIndex, inMemReader);
			subscrBus.Subscribe<SystemMessage.SystemStart>(subscription);
			subscrBus.Subscribe<SystemMessage.BecomeShuttingDown>(subscription);
			subscrBus.Subscribe<TcpMessage.ConnectionClosed>(subscription);
			subscrBus.Subscribe<ClientMessage.SubscribeToStream>(subscription);
			subscrBus.Subscribe<ClientMessage.FilteredSubscribeToStream>(subscription);
			subscrBus.Subscribe<ClientMessage.UnsubscribeFromStream>(subscription);
			subscrBus.Subscribe<SubscriptionMessage.DropSubscription>(subscription);
			subscrBus.Subscribe<SubscriptionMessage.PollStream>(subscription);
			subscrBus.Subscribe<SubscriptionMessage.CheckPollTimeout>(subscription);
			subscrBus.Subscribe<StorageMessage.EventCommitted>(subscription);
			subscrBus.Subscribe<StorageMessage.InMemoryEventCommitted>(subscription);

			// PERSISTENT SUBSCRIPTIONS
			// IO DISPATCHER
			var perSubscrBus = new InMemoryBus("PersistentSubscriptionsBus", true, TimeSpan.FromMilliseconds(50));
			var perSubscrQueue = new QueuedHandlerThreadPool(perSubscrBus, "PersistentSubscriptions", _queueStatsManager,
				trackers.QueueTrackers, false);
			var psubDispatcher = new IODispatcher(_mainQueue, new PublishEnvelope(perSubscrQueue));
			perSubscrBus.Subscribe<ClientMessage.ReadStreamEventsBackwardCompleted>(psubDispatcher.BackwardReader);
			perSubscrBus.Subscribe<ClientMessage.NotHandled>(psubDispatcher.BackwardReader);
			perSubscrBus.Subscribe<ClientMessage.WriteEventsCompleted>(psubDispatcher.Writer);
			perSubscrBus.Subscribe<ClientMessage.ReadStreamEventsForwardCompleted>(psubDispatcher.ForwardReader);
			perSubscrBus.Subscribe<ClientMessage.ReadAllEventsForwardCompleted>(psubDispatcher.AllForwardReader);
			perSubscrBus.Subscribe<ClientMessage.FilteredReadAllEventsForwardCompleted>(psubDispatcher.AllForwardFilteredReader);
			perSubscrBus.Subscribe<ClientMessage.DeleteStreamCompleted>(psubDispatcher.StreamDeleter);
			perSubscrBus.Subscribe<IODispatcherDelayedMessage>(psubDispatcher);
			perSubscrBus.Subscribe<ClientMessage.NotHandled>(psubDispatcher);
			_mainBus.Subscribe(perSubscrQueue.WidenFrom<SystemMessage.StateChangeMessage, Message>());
			_mainBus.Subscribe(perSubscrQueue.WidenFrom<TcpMessage.ConnectionClosed, Message>());
			_mainBus.Subscribe(perSubscrQueue.WidenFrom<ClientMessage.CreatePersistentSubscriptionToStream, Message>());
			_mainBus.Subscribe(perSubscrQueue.WidenFrom<ClientMessage.UpdatePersistentSubscriptionToStream, Message>());
			_mainBus.Subscribe(perSubscrQueue.WidenFrom<ClientMessage.DeletePersistentSubscriptionToStream, Message>());
			_mainBus.Subscribe(perSubscrQueue.WidenFrom<ClientMessage.CreatePersistentSubscriptionToAll, Message>());
			_mainBus.Subscribe(perSubscrQueue.WidenFrom<ClientMessage.UpdatePersistentSubscriptionToAll, Message>());
			_mainBus.Subscribe(perSubscrQueue.WidenFrom<ClientMessage.DeletePersistentSubscriptionToAll, Message>());
			_mainBus.Subscribe(perSubscrQueue.WidenFrom<ClientMessage.ConnectToPersistentSubscriptionToStream, Message>());
			_mainBus.Subscribe(perSubscrQueue.WidenFrom<ClientMessage.ConnectToPersistentSubscriptionToAll, Message>());
			_mainBus.Subscribe(perSubscrQueue.WidenFrom<ClientMessage.UnsubscribeFromStream, Message>());
			_mainBus.Subscribe(perSubscrQueue.WidenFrom<ClientMessage.PersistentSubscriptionAckEvents, Message>());
			_mainBus.Subscribe(perSubscrQueue.WidenFrom<ClientMessage.PersistentSubscriptionNackEvents, Message>());
			_mainBus.Subscribe(perSubscrQueue.WidenFrom<ClientMessage.ReplayParkedMessages, Message>());
			_mainBus.Subscribe(perSubscrQueue.WidenFrom<ClientMessage.ReplayParkedMessage, Message>());
			_mainBus.Subscribe(perSubscrQueue.WidenFrom<ClientMessage.ReadNextNPersistentMessages, Message>());
			_mainBus.Subscribe(perSubscrQueue.WidenFrom<StorageMessage.EventCommitted, Message>());
			_mainBus.Subscribe(perSubscrQueue
				.WidenFrom<TelemetryMessage.Request, Message>());
			_mainBus.Subscribe(perSubscrQueue
				.WidenFrom<MonitoringMessage.GetAllPersistentSubscriptionStats, Message>());
			_mainBus.Subscribe(
				perSubscrQueue.WidenFrom<MonitoringMessage.GetStreamPersistentSubscriptionStats, Message>());
			_mainBus.Subscribe(perSubscrQueue.WidenFrom<MonitoringMessage.GetPersistentSubscriptionStats, Message>());
			_mainBus.Subscribe(perSubscrQueue
				.WidenFrom<SubscriptionMessage.PersistentSubscriptionTimerTick, Message>());
			_mainBus.Subscribe(perSubscrQueue.WidenFrom<SubscriptionMessage.PersistentSubscriptionsRestart, Message>());

			//TODO CC can have multiple threads working on subscription if partition
			var consumerStrategyRegistry = new PersistentSubscriptionConsumerStrategyRegistry(_mainQueue, _mainBus,
				additionalPersistentSubscriptionConsumerStrategyFactories);
			var persistentSubscription = new PersistentSubscriptionService<TStreamId>(perSubscrQueue, readIndex, psubDispatcher,
				_mainQueue, consumerStrategyRegistry);
			perSubscrBus.Subscribe<SystemMessage.BecomeShuttingDown>(persistentSubscription);
			perSubscrBus.Subscribe<SystemMessage.BecomeLeader>(persistentSubscription);
			perSubscrBus.Subscribe<SystemMessage.StateChangeMessage>(persistentSubscription);
			perSubscrBus.Subscribe<TcpMessage.ConnectionClosed>(persistentSubscription);
			perSubscrBus.Subscribe<ClientMessage.ConnectToPersistentSubscriptionToStream>(persistentSubscription);
			perSubscrBus.Subscribe<ClientMessage.ConnectToPersistentSubscriptionToAll>(persistentSubscription);
			perSubscrBus.Subscribe<ClientMessage.UnsubscribeFromStream>(persistentSubscription);
			perSubscrBus.Subscribe<ClientMessage.PersistentSubscriptionAckEvents>(persistentSubscription);
			perSubscrBus.Subscribe<ClientMessage.PersistentSubscriptionNackEvents>(persistentSubscription);
			perSubscrBus.Subscribe<StorageMessage.EventCommitted>(persistentSubscription);
			perSubscrBus.Subscribe<ClientMessage.CreatePersistentSubscriptionToStream>(persistentSubscription);
			perSubscrBus.Subscribe<ClientMessage.UpdatePersistentSubscriptionToStream>(persistentSubscription);
			perSubscrBus.Subscribe<ClientMessage.DeletePersistentSubscriptionToStream>(persistentSubscription);
			perSubscrBus.Subscribe<ClientMessage.CreatePersistentSubscriptionToAll>(persistentSubscription);
			perSubscrBus.Subscribe<ClientMessage.UpdatePersistentSubscriptionToAll>(persistentSubscription);
			perSubscrBus.Subscribe<ClientMessage.DeletePersistentSubscriptionToAll>(persistentSubscription);
			perSubscrBus.Subscribe<ClientMessage.ReplayParkedMessages>(persistentSubscription);
			perSubscrBus.Subscribe<ClientMessage.ReplayParkedMessage>(persistentSubscription);
			perSubscrBus.Subscribe<ClientMessage.ReadNextNPersistentMessages>(persistentSubscription);
			perSubscrBus.Subscribe<MonitoringMessage.GetAllPersistentSubscriptionStats>(persistentSubscription);
			perSubscrBus.Subscribe<MonitoringMessage.GetStreamPersistentSubscriptionStats>(persistentSubscription);
			perSubscrBus.Subscribe<MonitoringMessage.GetPersistentSubscriptionStats>(persistentSubscription);
			perSubscrBus.Subscribe<TelemetryMessage.Request>(persistentSubscription);
			perSubscrBus.Subscribe<SubscriptionMessage.PersistentSubscriptionTimerTick>(persistentSubscription);
			perSubscrBus.Subscribe<SubscriptionMessage.PersistentSubscriptionsRestart>(persistentSubscription);

			// STORAGE SCAVENGER
			ScavengerFactory scavengerFactory;
			var scavengerDispatcher = new IODispatcher(_mainQueue, new PublishEnvelope(MainQueue));
			_mainBus.Subscribe<ClientMessage.ReadStreamEventsBackwardCompleted>(scavengerDispatcher.BackwardReader);
			_mainBus.Subscribe<ClientMessage.NotHandled>(scavengerDispatcher.BackwardReader);
			_mainBus.Subscribe<ClientMessage.WriteEventsCompleted>(scavengerDispatcher.Writer);
			_mainBus.Subscribe<IODispatcherDelayedMessage>(scavengerDispatcher);
			_mainBus.Subscribe<ClientMessage.NotHandled>(scavengerDispatcher);

			var newScavenge = true;
			if (newScavenge) {
				// reuse the same buffer; it's quite big.
				var calculatorBuffer = new Calculator<TStreamId>.Buffer(32_768);

				scavengerFactory = new ScavengerFactory((message, scavengerLogger, logger) => {
					// currently on the main queue
					var throttle = new Throttle(
						logger: logger,
						minimumRest: TimeSpan.FromMilliseconds(1000),
						restLoggingThreshold: TimeSpan.FromMilliseconds(10_000),
						activePercent: message.ThrottlePercent ?? 100);

					if (logFormat is not LogFormatAbstractor<string> logFormatV2)
						throw new NotSupportedException("Scavenge is not yet supported on Log V3");

					if (options.Database.MemDb)
						throw new NotSupportedException("Scavenge is not supported on in-memory databases");

					var cancellationCheckPeriod = 1024;

					var longHasher = new CompositeHasher<TStreamId>(logFormat.LowHasher, logFormat.HighHasher);

					// the backends (and therefore connections) are scoped to the run of the scavenge
					// so that we don't keep hold of memory used for the page caches between scavenges
					var backendPool = new ObjectPool<IScavengeStateBackend<TStreamId>>(
						objectPoolName: "scavenge backend pool",
						initialCount: 0, // so that factory is not called on the main queue
						maxCount: TFChunkScavenger.MaxThreadCount + 1,
						factory: () => {
							// not on the main queue
							var scavengeDirectory = Path.Combine(indexPath, "scavenging");
							Directory.CreateDirectory(scavengeDirectory);
							var dbPath = Path.Combine(scavengeDirectory, "scavenging.db");
							var connectionStringBuilder = new SqliteConnectionStringBuilder {
								DataSource = dbPath,
								Pooling = false,
							};
							var connection = new SqliteConnection(connectionStringBuilder.ConnectionString);
							connection.Open();
							Log.Information("Opened scavenging database {scavengeDatabase} with version {version}",
								dbPath, connection.ServerVersion);
							var sqlite = new SqliteScavengeBackend<TStreamId>(
								logger: logger,
								pageSizeInBytes: options.Database.ScavengeBackendPageSize,
								cacheSizeInBytes: options.Database.ScavengeBackendCacheSize);
							sqlite.Initialize(connection);
							return sqlite;
						},
						dispose: backend => backend.Dispose());

					var state = new ScavengeState<TStreamId>(
						logger,
						longHasher,
						logFormat.Metastreams,
						backendPool,
						options.Database.ScavengeHashUsersCacheCapacity);

					var accumulator = new Accumulator<TStreamId>(
						logger: logger,
						chunkSize: TFConsts.ChunkSize,
						metastreamLookup: logFormat.Metastreams,
						chunkReader: new ChunkReaderForAccumulator<TStreamId>(
							Db.Manager,
							logFormat.Metastreams,
							logFormat.StreamIdConverter,
							Db.Config.ReplicationCheckpoint,
							TFConsts.ChunkSize),
						index: new IndexReaderForAccumulator<TStreamId>(readIndex),
						cancellationCheckPeriod: cancellationCheckPeriod,
						throttle: throttle);

					var calculator = new Calculator<TStreamId>(
						logger: logger,
						new IndexReaderForCalculator<TStreamId>(
							readIndex,
							() => new TFReaderLease(readerPool),
							state.LookupUniqueHashUser),
						chunkSize: TFConsts.ChunkSize,
						cancellationCheckPeriod: cancellationCheckPeriod,
						buffer: calculatorBuffer,
						throttle: throttle);

					var chunkExecutor = new ChunkExecutor<TStreamId, ILogRecord>(
						logger,
						logFormat.Metastreams,
						new ChunkManagerForExecutor<TStreamId>(logger, Db.Manager, Db.Config),
						chunkSize: Db.Config.ChunkSize,
						unsafeIgnoreHardDeletes: options.Database.UnsafeIgnoreHardDelete,
						cancellationCheckPeriod: cancellationCheckPeriod,
						threads: message.Threads,
						throttle: throttle);

					var chunkMerger = new ChunkMerger(
						logger: logger,
						mergeChunks: !options.Database.DisableScavengeMerging,
						backend: new OldScavengeChunkMergerBackend(logger, db: Db),
						throttle: throttle);

					var indexExecutor = new IndexExecutor<TStreamId>(
						logger,
						new IndexScavenger(tableIndex),
						new ChunkReaderForIndexExecutor<TStreamId>(() => new TFReaderLease(readerPool)),
						unsafeIgnoreHardDeletes: options.Database.UnsafeIgnoreHardDelete,
						restPeriod: 32_768,
						throttle: throttle);

					var cleaner = new Cleaner(
						logger: logger,
						unsafeIgnoreHardDeletes: options.Database.UnsafeIgnoreHardDelete);

					var scavengePointSource = new ScavengePointSource(logger, scavengerDispatcher);

					return new Scavenger<TStreamId>(
						logger: logger,
						checkPreconditions: () => {
							tableIndex.Visit(table => {
								if (table.Version <= PTableVersions.IndexV1)
									throw new NotSupportedException(
										$"PTable {table.Filename} has version {table.Version}. Scavenge requires V2 index files and above. Please rebuild the indexes to upgrade them.");
							});
						},
						state: state,
						accumulator: accumulator,
						calculator: calculator,
						chunkExecutor: chunkExecutor,
						chunkMerger: chunkMerger,
						indexExecutor: indexExecutor,
						cleaner: cleaner,
						scavengePointSource: scavengePointSource,
						scavengerLogger: scavengerLogger,
						statusTracker: trackers.ScavengeStatusTracker,
						// threshold < 0: execute all chunks, even those with no weight
						// threshold = 0: execute all chunks with weight greater than 0
						// threshold > 0: execute all chunks above a certain weight
						thresholdForNewScavenge: message.Threshold ?? 0,
						syncOnly: message.SyncOnly,
						getThrottleStats: () => throttle.PrettyPrint());
				});

			} else {
				scavengerFactory = new ScavengerFactory((message, scavengerLogger, logger) =>
					new OldScavenger<TStreamId>(
						alwaysKeepScaveged: options.Database.AlwaysKeepScavenged,
						mergeChunks: !options.Database.DisableScavengeMerging,
						startFromChunk: message.StartFromChunk,
						tfChunkScavenger: new TFChunkScavenger<TStreamId>(
							logger: logger,
							db: Db,
							scavengerLog: scavengerLogger,
							tableIndex: tableIndex,
							readIndex: readIndex,
							metastreams: logFormat.SystemStreams,
							unsafeIgnoreHardDeletes: options.Database.UnsafeIgnoreHardDelete,
							threads: message.Threads)));
			}

			var scavengerLogManager = new TFChunkScavengerLogManager(
				nodeEndpoint: NodeInfo.HttpEndPoint.ToString(),
				scavengeHistoryMaxAge: TimeSpan.FromDays(options.Database.ScavengeHistoryMaxAge),
				ioDispatcher: scavengerDispatcher);

			var storageScavenger = new StorageScavenger(
				logManager: scavengerLogManager,
				scavengerFactory: scavengerFactory,
				switchChunksLock: _switchChunksLock);

			// ReSharper disable RedundantTypeArgumentsOfMethod
			_mainBus.Subscribe<ClientMessage.ScavengeDatabase>(storageScavenger);
			_mainBus.Subscribe<ClientMessage.StopDatabaseScavenge>(storageScavenger);
			_mainBus.Subscribe<ClientMessage.GetDatabaseScavenge>(storageScavenger);
			_mainBus.Subscribe<SystemMessage.StateChangeMessage>(storageScavenger);
			// ReSharper restore RedundantTypeArgumentsOfMethod

			// REDACTION
			var redactionBus = new InMemoryBus("RedactionBus", true, TimeSpan.FromSeconds(2));
			var redactionQueue = new QueuedHandlerThreadPool(redactionBus, "Redaction", _queueStatsManager,
				trackers.QueueTrackers, false);

			_mainBus.Subscribe(redactionQueue.WidenFrom<RedactionMessage.GetEventPosition, Message>());
			_mainBus.Subscribe(redactionQueue.WidenFrom<RedactionMessage.AcquireChunksLock, Message>());
			_mainBus.Subscribe(redactionQueue.WidenFrom<RedactionMessage.SwitchChunk, Message>());
			_mainBus.Subscribe(redactionQueue.WidenFrom<RedactionMessage.ReleaseChunksLock, Message>());
			_mainBus.Subscribe(redactionQueue.WidenFrom<SystemMessage.BecomeShuttingDown, Message>());

			var redactionService = new RedactionService<TStreamId>(redactionQueue, Db, _readIndex, _switchChunksLock);
			redactionBus.Subscribe<RedactionMessage.GetEventPosition>(redactionService);
			redactionBus.Subscribe<RedactionMessage.AcquireChunksLock>(redactionService);
			redactionBus.Subscribe<RedactionMessage.SwitchChunk>(redactionService);
			redactionBus.Subscribe<RedactionMessage.ReleaseChunksLock>(redactionService);
			redactionBus.Subscribe<SystemMessage.BecomeShuttingDown>(redactionService);

			// TIMER
			_timeProvider = new RealTimeProvider();
			var threadBasedScheduler = new ThreadBasedScheduler(_queueStatsManager, trackers.QueueTrackers);
			AddTask(threadBasedScheduler.Task);
			_timerService = new TimerService(threadBasedScheduler);
			_mainBus.Subscribe<SystemMessage.BecomeShutdown>(_timerService);
			_mainBus.Subscribe<TimerMessage.Schedule>(_timerService);

			var memberInfo = MemberInfo.Initial(NodeInfo.InstanceId, _timeProvider.UtcNow, VNodeState.Unknown, true,
				GossipAdvertiseInfo.InternalTcp,
				GossipAdvertiseInfo.InternalSecureTcp,
				GossipAdvertiseInfo.ExternalTcp,
				GossipAdvertiseInfo.ExternalSecureTcp,
				GossipAdvertiseInfo.HttpEndPoint,
				GossipAdvertiseInfo.AdvertiseHostToClientAs,
				GossipAdvertiseInfo.AdvertiseHttpPortToClientAs,
				GossipAdvertiseInfo.AdvertiseTcpPortToClientAs,
				options.Cluster.NodePriority, options.Cluster.ReadOnlyReplica, VersionInfo.Version);

			// ELECTIONS TRACKER
			_mainBus.Subscribe<ElectionMessage.ElectionsDone>(trackers.ElectionCounterTracker);

			// TELEMETRY
			var telemetryService = new TelemetryService(
				Db.Manager,
				options,
				_mainQueue,
				new TelemetrySink(options.Application.TelemetryOptout),
				Db.Config.WriterCheckpoint.AsReadOnly(),
				memberInfo.InstanceId);
			_mainBus.Subscribe<SystemMessage.StateChangeMessage>(telemetryService);
			_mainBus.Subscribe<ElectionMessage.ElectionsDone>(telemetryService);
			// LEADER REPLICATION
			var leaderReplicationService = new LeaderReplicationService(_mainQueue, NodeInfo.InstanceId, Db,
				_workersHandler,
				epochManager, options.Cluster.ClusterSize,
				options.Cluster.UnsafeAllowSurplusNodes,
				_queueStatsManager);
			AddTask(leaderReplicationService.Task);

			if (!isSingleNode) {
				_mainBus.Subscribe<SystemMessage.SystemStart>(leaderReplicationService);
				_mainBus.Subscribe<SystemMessage.StateChangeMessage>(leaderReplicationService);
				_mainBus.Subscribe<SystemMessage.EnablePreLeaderReplication>(leaderReplicationService);
				_mainBus.Subscribe<ReplicationMessage.ReplicaSubscriptionRequest>(leaderReplicationService);
				_mainBus.Subscribe<ReplicationMessage.ReplicaLogPositionAck>(leaderReplicationService);
				_mainBus.Subscribe<ReplicationTrackingMessage.ReplicatedTo>(leaderReplicationService);
				monitoringInnerBus.Subscribe<ReplicationMessage.GetReplicationStats>(leaderReplicationService);

				// REPLICA REPLICATION
				var replicaService = new ReplicaService(_mainQueue, Db, epochManager, _workersHandler,
					_authenticationProvider, AuthorizationGateway,
					GossipAdvertiseInfo.InternalTcp ?? GossipAdvertiseInfo.InternalSecureTcp,
					options.Cluster.ReadOnlyReplica,
					!disableInternalTcpTls, _internalServerCertificateValidator,
					_certificateSelector,
					TimeSpan.FromMilliseconds(options.Interface.ReplicationHeartbeatTimeout),
					TimeSpan.FromMilliseconds(options.Interface.ReplicationHeartbeatInterval),
					TimeSpan.FromMilliseconds(options.Database.WriteTimeoutMs));
				_mainBus.Subscribe<SystemMessage.StateChangeMessage>(replicaService);
				_mainBus.Subscribe<ReplicationMessage.ReconnectToLeader>(replicaService);
				_mainBus.Subscribe<ReplicationMessage.SubscribeToLeader>(replicaService);
				_mainBus.Subscribe<ReplicationMessage.AckLogPosition>(replicaService);
				_mainBus.Subscribe<ClientMessage.TcpForwardMessage>(replicaService);
			}
			else {
				//LeaderReplicationService only running on a single node to provide stats, hence not subscribed to the other message types like SystemStart and StateChangeMessage
				monitoringInnerBus.Subscribe<ReplicationMessage.GetReplicationStats>(leaderReplicationService);
			}

			// ELECTIONS
			if (!NodeInfo.IsReadOnlyReplica) {
				var electionsService = new ElectionsService(
					_mainQueue,
					memberInfo,
					options.Cluster.ClusterSize,
					Db.Config.WriterCheckpoint.AsReadOnly(),
					Db.Config.ChaserCheckpoint.AsReadOnly(),
					Db.Config.ProposalCheckpoint,
					epochManager,
					() => readIndex.LastIndexedPosition,
					options.Cluster.NodePriority,
					_timeProvider,
					TimeSpan.FromMilliseconds(options.Cluster.LeaderElectionTimeoutMs));
				electionsService.SubscribeMessages(_mainBus);
			}

			if (!isSingleNode || (options.Interface.GossipOnSingleNode ?? true)) {
				// GOSSIP

				var gossipSeedSource = (
					options.Cluster.DiscoverViaDns,
					options.Cluster.ClusterSize > 1,
					options.Cluster.GossipSeed is {Length: >0}) switch {
					(true, true, _) => (IGossipSeedSource)new DnsGossipSeedSource(options.Cluster.ClusterDns,
						options.Cluster.ClusterGossipPort),
					(false, true, false) => throw new InvalidConfigurationException(
						"DNS discovery is disabled, but no gossip seed endpoints have been specified. "
						+ "Specify gossip seeds using the `GossipSeed` option."),
					_ => new KnownEndpointGossipSeedSource(options.Cluster.GossipSeed)
				};

				var gossip = new NodeGossipService(
					_mainQueue,
					gossipSeedSource,
					memberInfo,
					Db.Config.WriterCheckpoint.AsReadOnly(),
					Db.Config.ChaserCheckpoint.AsReadOnly(),
					epochManager, () => readIndex.LastIndexedPosition,
					options.Cluster.NodePriority, TimeSpan.FromMilliseconds(options.Cluster.GossipIntervalMs),
					TimeSpan.FromMilliseconds(options.Cluster.GossipAllowedDifferenceMs),
					TimeSpan.FromMilliseconds(options.Cluster.GossipTimeoutMs),
					TimeSpan.FromSeconds(options.Cluster.DeadMemberRemovalPeriodSec),
					_timeProvider);
				_mainBus.Subscribe<SystemMessage.SystemInit>(gossip);
				_mainBus.Subscribe<GossipMessage.RetrieveGossipSeedSources>(gossip);
				_mainBus.Subscribe<GossipMessage.GotGossipSeedSources>(gossip);
				_mainBus.Subscribe<GossipMessage.Gossip>(gossip);
				_mainBus.Subscribe<GossipMessage.GossipReceived>(gossip);
				_mainBus.Subscribe<GossipMessage.ReadGossip>(gossip);
				_mainBus.Subscribe<GossipMessage.ClientGossip>(gossip);
				_mainBus.Subscribe<SystemMessage.StateChangeMessage>(gossip);
				_mainBus.Subscribe<GossipMessage.GossipSendFailed>(gossip);
				_mainBus.Subscribe<GossipMessage.UpdateNodePriority>(gossip);
				_mainBus.Subscribe<SystemMessage.VNodeConnectionEstablished>(gossip);
				_mainBus.Subscribe<SystemMessage.VNodeConnectionLost>(gossip);
				_mainBus.Subscribe<GossipMessage.GetGossipFailed>(gossip);
				_mainBus.Subscribe<GossipMessage.GetGossipReceived>(gossip);
				_mainBus.Subscribe<ElectionMessage.ElectionsDone>(gossip);
			}

			var clusterStateChangeListener = new ClusterMultipleVersionsLogger();
			_mainBus.Subscribe<GossipMessage.GossipUpdated>(clusterStateChangeListener);

			// kestrel
			AddTasks(_workersHandler.Start());
			AddTask(_mainQueue.Start());
			AddTask(monitoringQueue.Start());
			AddTask(subscrQueue.Start());
			AddTask(perSubscrQueue.Start());
			AddTask(redactionQueue.Start());

			if (Runtime.IsUnixOrMac) {
				UnixSignalManager.GetInstance().Subscribe(Signum.SIGHUP, () => {
					Log.Information("Reloading the node's configuration since the SIGHUP signal has been received.");
					_mainQueue.Publish(new ClientMessage.ReloadConfig());
				});
			}

			// subsystems
			_subsystems = options.Subsystems;

			var standardComponents = new StandardComponents(Db.Config, _mainQueue, _mainBus, _timerService, _timeProvider,
				httpSendService, new IHttpService[] { _httpService }, _workersHandler, _queueStatsManager, trackers.QueueTrackers);

			IServiceCollection ConfigureAdditionalServices(IServiceCollection services) => services
				.AddSingleton(_readIndex)
				.AddSingleton(standardComponents)
				.AddSingleton(AuthorizationGateway)
				.AddSingleton(certificateProvider)
				.AddSingleton<IReadOnlyList<IHttpAuthenticationProvider>>(httpAuthenticationProviders)
				.AddSingleton<Func<(X509Certificate2 Node, X509Certificate2Collection Intermediates, X509Certificate2Collection Roots)>>
					(() => (_certificateSelector(), _intermediateCertsSelector(), _trustedRootCertsSelector()));

			_startup = new ClusterVNodeStartup<TStreamId>(_subsystems, _mainQueue, monitoringQueue, _mainBus, _workersHandler,
				_authenticationProvider, _authorizationProvider,
				options.Application.MaxAppendSize, TimeSpan.FromMilliseconds(options.Database.WriteTimeoutMs),
				expiryStrategy ?? new DefaultExpiryStrategy(),
				_httpService,
				configuration,
				trackers,
				options.Cluster.DiscoverViaDns ? options.Cluster.ClusterDns : null,
				ConfigureAdditionalServices);

			_mainBus.Subscribe<SystemMessage.SystemReady>(_startup);
			_mainBus.Subscribe<SystemMessage.BecomeShuttingDown>(_startup);
			var certificateExpiryMonitor = new CertificateExpiryMonitor(_mainQueue, _certificateSelector, Log);
			_mainBus.Subscribe<SystemMessage.SystemStart>(certificateExpiryMonitor);
			_mainBus.Subscribe<MonitoringMessage.CheckCertificateExpiry>(certificateExpiryMonitor);
			var periodicLogging = new PeriodicallyLoggingService(_mainQueue, VersionInfo.Version, Log);
			_mainBus.Subscribe<SystemMessage.SystemStart>(periodicLogging);
			_mainBus.Subscribe<MonitoringMessage.CheckEsVersion>(periodicLogging);

			dynamicCacheManager.Start();
		}

		static int GetPTableMaxReaderCount(int readerThreadsCount) {
			var ptableMaxReaderCount =
				1 /* StorageWriter */
				+ 1 /* StorageChaser */
				+ 1 /* Projections */
				+ TFChunkScavenger.MaxThreadCount /* Scavenging (1 per thread) */
				+ 1 /* Redaction */
				+ 1 /* Subscription LinkTos resolving */
				+ readerThreadsCount
				+ 5 /* just in case reserve :) */;
			return Math.Max(ptableMaxReaderCount, ESConsts.PTableInitialReaderCount);
		}

		private static void CreateStaticStreamInfoCache(
			int streamInfoCacheCapacity,
			out ILRUCache<TStreamId, IndexBackend<TStreamId>.EventNumberCached> streamLastEventNumberCache,
			out ILRUCache<TStreamId, IndexBackend<TStreamId>.MetadataCached> streamMetadataCache,
			out ICacheResizer streamInfoCacheResizer) {

			streamLastEventNumberCache = new LRUCache<TStreamId, IndexBackend<TStreamId>.EventNumberCached>(
				"LastEventNumber", streamInfoCacheCapacity);

			streamMetadataCache = new LRUCache<TStreamId, IndexBackend<TStreamId>.MetadataCached>(
				"Metadata", streamInfoCacheCapacity);

			streamInfoCacheResizer = new CompositeCacheResizer(
				name: "StreamInfo",
				weight: 100,
				new StaticCacheResizer(ResizerUnit.Entries, streamInfoCacheCapacity, streamLastEventNumberCache),
				new StaticCacheResizer(ResizerUnit.Entries, streamInfoCacheCapacity, streamMetadataCache));
		}

		private static void CreateDynamicStreamInfoCache(
			ISizer<TStreamId> sizer,
			long totalMem,
			out ILRUCache<TStreamId, IndexBackend<TStreamId>.EventNumberCached> streamLastEventNumberCache,
			out ILRUCache<TStreamId, IndexBackend<TStreamId>.MetadataCached> streamMetadataCache,
			out ICacheResizer streamInfoCacheResizer) {

			int LastEventNumberCacheItemSize(TStreamId streamId, IndexBackend<TStreamId>.EventNumberCached eventNumberCached) =>
				LRUCache<TStreamId, IndexBackend<TStreamId>.EventNumberCached>.ApproximateItemSize(
					keyRefsSize: sizer.GetSizeInBytes(streamId),
					valueRefsSize: 0);

			streamLastEventNumberCache = new LRUCache<TStreamId, IndexBackend<TStreamId>.EventNumberCached>(
				"LastEventNumber",
				0,
				LastEventNumberCacheItemSize,
				(streamId, eventNumberCached, keyFreed, valueFreed, nodeFreed) => {
					if (nodeFreed)
						return LastEventNumberCacheItemSize(streamId, eventNumberCached);

					return keyFreed ? sizer.GetSizeInBytes(streamId) : 0;
				}, "bytes");


			int MetadataCacheItemSize(TStreamId streamId, IndexBackend<TStreamId>.MetadataCached metadataCached) =>
				LRUCache<TStreamId, IndexBackend<TStreamId>.MetadataCached>.ApproximateItemSize(
					keyRefsSize: sizer.GetSizeInBytes(streamId),
					valueRefsSize: metadataCached.ApproximateSize - Unsafe.SizeOf<IndexBackend<TStreamId>.MetadataCached>());

			streamMetadataCache = new LRUCache<TStreamId, IndexBackend<TStreamId>.MetadataCached>(
				"Metadata",
				0,
				MetadataCacheItemSize,
				(streamId, metadataCached, keyFreed, valueFreed, nodeFreed) => {
					if (nodeFreed)
						return MetadataCacheItemSize(streamId, metadataCached);

					return
						(keyFreed ? sizer.GetSizeInBytes(streamId) : 0) +
						(valueFreed ? metadataCached.ApproximateSize - Unsafe.SizeOf<IndexBackend<TStreamId>.MetadataCached>() : 0);
				}, "bytes");


			const long minCapacity = 100_000_000; // 100 MB

			// beyond a certain point the added heap size costs more in GC than the extra cache is worth
			// higher values than this can still be set manually
			var staticMaxCapacity = 16_000_000_000; // 16GB
			var dynamicMaxCapacity = (long)(0.4 * totalMem);
			var maxCapacity = Math.Min(staticMaxCapacity, dynamicMaxCapacity);

			var minCapacityPerCache = minCapacity / 2;
			var maxCapacityPerCache = maxCapacity / 2;

			streamInfoCacheResizer = new CompositeCacheResizer(
				name: "StreamInfo",
				weight: 100,
				new DynamicCacheResizer(ResizerUnit.Bytes, minCapacityPerCache, maxCapacityPerCache, 60, streamLastEventNumberCache),
				new DynamicCacheResizer(ResizerUnit.Bytes, minCapacityPerCache, maxCapacityPerCache, 40, streamMetadataCache));
		}

		private void SubscribeWorkers(Action<InMemoryBus> setup) {
			foreach (var workerBus in _workerBuses) {
				setup(workerBus);
			}
		}

		public override void Start() {
			_mainQueue.Publish(new SystemMessage.SystemInit());
		}

		public override async Task StopAsync(TimeSpan? timeout = null, CancellationToken cancellationToken = default) {
			if (Interlocked.Exchange(ref _stopCalled, 1) == 1) {
				Log.Warning("Stop was already called.");
				return;
			}

			timeout ??= TimeSpan.FromSeconds(5);
			_mainQueue.Publish(new ClientMessage.RequestShutdown(false, true));

			UnixSignalManager.StopProcessing();

			if (_subsystems != null) {
				foreach (var subsystem in _subsystems) {
					await subsystem.Stop();
				}
			}

			var cts = new CancellationTokenSource();

			await using var _ = cts.Token.Register(() => _shutdownSource.TrySetCanceled(cancellationToken));

			cts.CancelAfter(timeout.Value);
			await _shutdownSource.Task;
			_switchChunksLock?.Dispose();
		}

		public void Handle(SystemMessage.StateChangeMessage message) {
			OnNodeStatusChanged(new VNodeStatusChangeArgs(message.State));
		}

		public void Handle(SystemMessage.BecomeShuttingDown message) {
			UnixSignalManager.StopProcessing();

			if (_subsystems == null)
				return;
			foreach (var subsystem in _subsystems)
				subsystem.Stop();
		}

		public void Handle(SystemMessage.BecomeShutdown message) {
			_shutdownSource.TrySetResult(true);
		}

		public void Handle(SystemMessage.SystemStart message) {
			_authenticationProvider.Initialize().ContinueWith(t => {
				if (t.Exception != null) {
					_mainQueue.Publish(new AuthenticationMessage.AuthenticationProviderInitializationFailed());
				} else {
					_mainQueue.Publish(new AuthenticationMessage.AuthenticationProviderInitialized());
				}
			});
		}

		public void AddTasks(IEnumerable<Task> tasks) {
#if DEBUG
			foreach (var task in tasks) {
				AddTask(task);
			}
#endif
		}

		public void AddTask(Task task) {
#if DEBUG
			lock (_taskAddLock) {
				_tasks.Add(task);

				//keep reference to old trigger task
				var oldTrigger = _taskAddedTrigger;

				//create and add new trigger task to list
				_taskAddedTrigger = new TaskCompletionSource<bool>();
				_tasks.Add(_taskAddedTrigger.Task);

				//remove old trigger task from list
				_tasks.Remove(oldTrigger.Task);

				//trigger old trigger task
				oldTrigger.SetResult(true);
			}
#endif
		}

		public override async Task<ClusterVNode> StartAsync(bool waitUntilReady) {
			var tcs = new TaskCompletionSource<ClusterVNode>(TaskCreationOptions.RunContinuationsAsynchronously);

			if (waitUntilReady) {
				_mainBus.Subscribe(new AdHocHandler<SystemMessage.SystemReady>(
					_ => tcs.TrySetResult(this)));
			} else {
				tcs.TrySetResult(this);
			}

			Start();

			return await tcs.Task;
		}

		public static ValueTuple<bool, string> ValidateServerCertificate(X509Certificate certificate,
			X509Chain chain, SslPolicyErrors sslPolicyErrors, Func<X509Certificate2Collection> intermediateCertsSelector,
			Func<X509Certificate2Collection> trustedRootCertsSelector, string[] otherNames) {
			using var _ = certificate.ConvertToCertificate2(out var certificate2);
			return ValidateCertificate(certificate2, chain, sslPolicyErrors, intermediateCertsSelector, trustedRootCertsSelector, "server", otherNames);
		}

		public static ValueTuple<bool, string> ValidateClientCertificate(X509Certificate certificate,
			X509Chain chain, SslPolicyErrors sslPolicyErrors, Func<X509Certificate2Collection> intermediateCertsSelector, Func<X509Certificate2Collection> trustedRootCertsSelector) {
			using var _ = certificate.ConvertToCertificate2(out var certificate2);
			return ValidateCertificate(certificate2, chain, sslPolicyErrors, intermediateCertsSelector, trustedRootCertsSelector, "client", null);
		}

		private static ValueTuple<bool, string> ValidateCertificate(X509Certificate2 certificate, X509Chain chain, SslPolicyErrors sslPolicyErrors,
			Func<X509Certificate2Collection> intermediateCertsSelector, Func<X509Certificate2Collection> trustedRootCertsSelector,
			string certificateOrigin, string[] otherNames) {
			if (certificate == null)
				return (false, $"No certificate was provided by the {certificateOrigin}");

			var intermediates = intermediateCertsSelector();

			// add any intermediate certificates received from the origin
			if (chain != null) {
				foreach (var chainElement in chain.ChainElements) {
					if (CertificateUtils.IsValidIntermediateCertificate(chainElement.Certificate, out _)) {
						intermediates ??= new X509Certificate2Collection();
						intermediates.Add(new X509Certificate2(chainElement.Certificate));
					}
				}
			}

			var chainStatus = CertificateUtils.BuildChain(certificate, intermediates, trustedRootCertsSelector(), out var chainStatusInformation);
			if (chainStatus == X509ChainStatusFlags.NoError)
				sslPolicyErrors &= ~SslPolicyErrors.RemoteCertificateChainErrors; //clear the RemoteCertificateChainErrors flag
			else
				sslPolicyErrors |= SslPolicyErrors.RemoteCertificateChainErrors; //set the RemoteCertificateChainErrors flag

			if (otherNames != null && (sslPolicyErrors & SslPolicyErrors.RemoteCertificateNameMismatch) != 0) {
				if (otherNames.Any(certificate.MatchesName)) { // if we have a match,
					sslPolicyErrors &= ~SslPolicyErrors.RemoteCertificateNameMismatch; // clear the RemoteCertificateNameMismatch flag
				}
			}

			if (sslPolicyErrors != SslPolicyErrors.None) {
				foreach (var status in chainStatusInformation) {
					Log.Error(status);
				}
				return (false, $"The certificate ({certificate.Subject}) provided by the {certificateOrigin} failed validation with the following error(s): {sslPolicyErrors.ToString()} ({chainStatus})");
			}

			return (true, null);
		}

		public void Handle(ClientMessage.ReloadConfig message) {
			if (Interlocked.CompareExchange(ref _reloadingConfig, 1, 0) != 0) {
				Log.Information("The node's configuration reload is already in progress");
				return;
			}

			Task.Run(() => {
				try {
					var options = _options.Reload();
					ReloadLogOptions(options);
					ReloadCertificates(options);
					Log.Information("The node's configuration was successfully reloaded");
				} catch (Exception exc) {
					Log.Error(exc, "An error has occurred while reloading the configuration");
				} finally {
					Interlocked.Exchange(ref _reloadingConfig, 0);
				}
			});
		}

		private void ReloadLogOptions(ClusterVNodeOptions options) {
			if (options.Logging.LogLevel != LogLevel.Default) {
				var changed = EventStoreLoggerConfiguration.AdjustMinimumLogLevel(options.Logging.LogLevel);
				if (changed) {
					Log.Information($"The log level was adjusted to: {options.Logging.LogLevel}");

					if (options.Logging.LogLevel > LogLevel.Information) {
						Console.WriteLine($"The log level was adjusted to: {options.Logging.LogLevel}");
					}
				}
			}
		}

		private void ReloadCertificates(ClusterVNodeOptions options) {
			if (options.Application.Insecure) {
				Log.Information("Skipping reload of certificates since TLS is disabled.");
				return;
			}

			if (_certificateProvider?.LoadCertificates(options) == LoadCertificateResult.VerificationFailed){
				throw new InvalidConfigurationException("Aborting certificate loading due to verification errors.");
			}
		}

		public override string ToString() =>
			$"[{NodeInfo.InstanceId:B}, {NodeInfo.InternalTcp}, {NodeInfo.ExternalTcp}, {NodeInfo.HttpEndPoint}]";
	}
}<|MERGE_RESOLUTION|>--- conflicted
+++ resolved
@@ -438,18 +438,6 @@
 					options.Database.OptimizeIndexMerge,
 					options.Database.ReduceFileCachePressure,
 					options.Database.MaxTruncation);
-<<<<<<< HEAD
-=======
-
-				static int GetTFChunkMaxReaderCount(int readerThreadsCount, int chunkInitialReaderCount) {
-					var tfChunkMaxReaderCount =
-						GetPTableMaxReaderCount(readerThreadsCount) +
-						2 + /* for caching/uncaching, populating midpoints */
-						1 + /* for epoch manager usage of elections/replica service */
-						1 /* for epoch manager usage of leader replication service */;
-					return Math.Max(tfChunkMaxReaderCount, chunkInitialReaderCount);
-				}
->>>>>>> 79a2fd21
 			}
 
 			var writerCheckpoint = Db.Config.WriterCheckpoint.Read();
