--- conflicted
+++ resolved
@@ -163,53 +163,6 @@
 		get { return _workersHandler; }
 	}
 
-<<<<<<< HEAD
-		public override VNodeInfo NodeInfo { get; }
-
-		public IEnumerable<ISubsystem> Subsystems => _subsystems;
-
-		private readonly IQueuedHandler _mainQueue;
-		private readonly ISubscriber _mainBus;
-
-		private readonly ClusterVNodeController<TStreamId> _controller;
-		private readonly TimerService _timerService;
-		private readonly KestrelHttpService _httpService;
-		private readonly ITimeProvider _timeProvider;
-		private readonly IReadOnlyList<ISubsystem> _subsystems;
-		private readonly TaskCompletionSource<bool> _shutdownSource = new TaskCompletionSource<bool>();
-		private readonly IAuthenticationProvider _authenticationProvider;
-		private readonly IAuthorizationProvider _authorizationProvider;
-		private readonly IReadIndex<TStreamId> _readIndex;
-		private readonly SemaphoreSlimLock _switchChunksLock = new();
-
-		private readonly InMemoryBus[] _workerBuses;
-		private readonly MultiQueuedHandler _workersHandler;
-		public event EventHandler<VNodeStatusChangeArgs> NodeStatusChanged;
-		private readonly List<Task> _tasks = new List<Task>();
-		private readonly QueueStatsManager _queueStatsManager;
-		private readonly bool _disableHttps;
-		private readonly bool _enableUnixSocket;
-		private readonly Func<X509Certificate2> _certificateSelector;
-		private readonly Func<X509Certificate2Collection> _trustedRootCertsSelector;
-		private readonly Func<X509Certificate2Collection> _intermediateCertsSelector;
-		private readonly CertificateDelegates.ServerCertificateValidator _internalServerCertificateValidator;
-		private readonly CertificateDelegates.ClientCertificateValidator _internalClientCertificateValidator;
-		private readonly CertificateDelegates.ClientCertificateValidator _externalClientCertificateValidator;
-		private readonly CertificateDelegates.ServerCertificateValidator _externalServerCertificateValidator;
-		private readonly CertificateProvider _certificateProvider;
-		private readonly ClusterVNodeStartup<TStreamId> _startup;
-		private readonly INodeHttpClientFactory _nodeHttpClientFactory;
-		private readonly EventStoreClusterClientCache _eventStoreClusterClientCache;
-		private readonly ShutdownService _shutdownService;
-
-		private int _stopCalled;
-		private int _reloadingConfig;
-		private PosixSignalRegistration _reloadConfigSignalRegistration;
-
-		public IEnumerable<Task> Tasks {
-			get { return _tasks; }
-		}
-=======
 	public override VNodeInfo NodeInfo { get; }
 
 
@@ -243,6 +196,7 @@
 	private readonly ClusterVNodeStartup<TStreamId> _startup;
 	private readonly INodeHttpClientFactory _nodeHttpClientFactory;
 	private readonly EventStoreClusterClientCache _eventStoreClusterClientCache;
+	private readonly ShutdownService _shutdownService;
 
 	private int _stopCalled;
 	private int _reloadingConfig;
@@ -251,7 +205,6 @@
 	public IEnumerable<Task> Tasks {
 		get { return _tasks; }
 	}
->>>>>>> c6a78e2d
 
 	public override CertificateDelegates.ClientCertificateValidator InternalClientCertificateValidator => _internalClientCertificateValidator;
 	public override Func<X509Certificate2> CertificateSelector => _certificateSelector;
@@ -439,105 +392,6 @@
 				}
 			}
 
-<<<<<<< HEAD
-			_controller =
-				new ClusterVNodeController<TStreamId>(
-					(IPublisher)_mainBus, NodeInfo, Db,
-					trackers.NodeStatusTracker,
-					options, this, forwardingProxy,
-					startSubsystems: StartSubsystems);
-
-			_mainQueue = QueuedHandler.CreateQueuedHandler(_controller, "MainQueue", _queueStatsManager,
-				trackers.QueueTrackers);
-
-			_controller.SetMainQueue(_mainQueue);
-
-			_shutdownService = new ShutdownService(_mainQueue, NodeInfo);
-			_mainBus.Subscribe<SystemMessage.RegisterForGracefulTermination>(_shutdownService);
-			_mainBus.Subscribe<ClientMessage.RequestShutdown>(_shutdownService);
-			_mainBus.Subscribe<SystemMessage.ComponentTerminated>(_shutdownService);
-
-			var uriScheme = options.Application.Insecure ? Uri.UriSchemeHttp : Uri.UriSchemeHttps;
-			var clusterDns = options.Cluster.DiscoverViaDns ? options.Cluster.ClusterDns : null;
-
-			_nodeHttpClientFactory = new NodeHttpClientFactory(
-				uriScheme,
-				_internalServerCertificateValidator,
-				_certificateSelector);
-
-			_eventStoreClusterClientCache = new EventStoreClusterClientCache(_mainQueue,
-				(endpoint, publisher) =>
-					new EventStoreClusterClient(
-						publisher, uriScheme,
-						endpoint, _nodeHttpClientFactory, clusterDns,
-						gossipSendTracker: trackers.GossipTrackers.PushToPeer,
-						gossipGetTracker: trackers.GossipTrackers.PullFromPeer));
-
-			_mainBus.Subscribe<ClusterClientMessage.CleanCache>(_eventStoreClusterClientCache);
-			_mainBus.Subscribe<SystemMessage.SystemInit>(_eventStoreClusterClientCache);
-
-			//SELF
-			_mainBus.Subscribe<SystemMessage.StateChangeMessage>(this);
-			_mainBus.Subscribe<SystemMessage.BecomeShuttingDown>(this);
-			_mainBus.Subscribe<SystemMessage.BecomeShutdown>(this);
-			_mainBus.Subscribe<SystemMessage.SystemStart>(this);
-			_mainBus.Subscribe<ClientMessage.ReloadConfig>(this);
-
-			// MONITORING
-			var monitoringInnerBus = new InMemoryBus("MonitoringInnerBus", watchSlowMsg: false);
-			var monitoringRequestBus = new InMemoryBus("MonitoringRequestBus", watchSlowMsg: false);
-			var monitoringQueue = new QueuedHandlerThreadPool(monitoringInnerBus, "MonitoringQueue", _queueStatsManager,
-				trackers.QueueTrackers,
-				true,
-				TimeSpan.FromMilliseconds(800));
-
-			var monitoring = new MonitoringService(monitoringQueue,
-				monitoringRequestBus,
-				_mainQueue,
-				Db.Config.WriterCheckpoint.AsReadOnly(),
-				Db.Config.Path,
-				TimeSpan.FromSeconds(options.Application.StatsPeriodSec),
-				NodeInfo.HttpEndPoint,
-				options.Database.StatsStorage,
-				NodeInfo.ExternalTcp,
-				NodeInfo.ExternalSecureTcp,
-				statsHelper);
-
-            _mainBus.Subscribe<SystemMessage.SystemInit>(monitoringQueue);
-			_mainBus.Subscribe<SystemMessage.StateChangeMessage>(monitoringQueue);
-			_mainBus.Subscribe<SystemMessage.BecomeShuttingDown>(monitoringQueue);
-			_mainBus.Subscribe<SystemMessage.BecomeShutdown>(monitoringQueue);
-			_mainBus.Subscribe<ClientMessage.WriteEventsCompleted>(monitoringQueue);
-			monitoringInnerBus.Subscribe<SystemMessage.SystemInit>(monitoring);
-			monitoringInnerBus.Subscribe<SystemMessage.StateChangeMessage>(monitoring);
-			monitoringInnerBus.Subscribe<SystemMessage.BecomeShuttingDown>(monitoring);
-			monitoringInnerBus.Subscribe<SystemMessage.BecomeShutdown>(monitoring);
-			monitoringInnerBus.Subscribe<ClientMessage.WriteEventsCompleted>(monitoring);
-			monitoringInnerBus.Subscribe<MonitoringMessage.GetFreshStats>(monitoring);
-			monitoringInnerBus.Subscribe<MonitoringMessage.GetFreshTcpConnectionStats>(monitoring);
-
-			var indexPath = options.Database.Index ?? Path.Combine(Db.Config.Path, ESConsts.DefaultIndexDirectoryName);
-
-			var pTableMaxReaderCount = GetPTableMaxReaderCount(readerThreadsCount);
-			var readerPool = new ObjectPool<ITransactionFileReader>(
-				"ReadIndex readers pool",
-				ESConsts.PTableInitialReaderCount,
-				pTableMaxReaderCount,
-				() => new TFChunkReader(
-					Db,
-					Db.Config.WriterCheckpoint.AsReadOnly(),
-					optimizeReadSideCache: Db.Config.OptimizeReadSideCache));
-
-			var logFormat = logFormatAbstractorFactory.Create(new() {
-				InMemory = options.Database.MemDb,
-				IndexDirectory = indexPath,
-				InitialReaderCount = ESConsts.PTableInitialReaderCount,
-				MaxReaderCount = pTableMaxReaderCount,
-				StreamExistenceFilterSize = options.Database.StreamExistenceFilterSize,
-				StreamExistenceFilterCheckpoint = Db.Config.StreamExistenceFilterCheckpoint,
-				TFReaderLeaseFactory = () => new TFReaderLease(readerPool)
-			});
-=======
 			var cache = options.Database.CachedChunks >= 0
 				? options.Database.CachedChunks * (long)(TFConsts.ChunkSize + ChunkHeader.Size + ChunkFooter.Size)
 				: options.Database.ChunksCacheSize;
@@ -577,7 +431,6 @@
 				options.Database.ReduceFileCachePressure,
 				options.Database.MaxTruncation);
 		}
->>>>>>> c6a78e2d
 
 		var writerCheckpoint = Db.Config.WriterCheckpoint.Read();
 		var chaserCheckpoint = Db.Config.ChaserCheckpoint.Read();
@@ -652,6 +505,11 @@
 
 		_mainQueue = _controller.MainQueue;
 		_mainBus = _controller.MainBus;
+
+		_shutdownService = new ShutdownService(_mainQueue, NodeInfo);
+		_mainBus.Subscribe<SystemMessage.RegisterForGracefulTermination>(_shutdownService);
+		_mainBus.Subscribe<ClientMessage.RequestShutdown>(_shutdownService);
+		_mainBus.Subscribe<SystemMessage.ComponentTerminated>(_shutdownService);
 
 		var uriScheme = options.Application.Insecure ? Uri.UriSchemeHttp : Uri.UriSchemeHttps;
 		var clusterDns = options.Cluster.DiscoverViaDns ? options.Cluster.ClusterDns : null;
@@ -1876,24 +1734,9 @@
 		}
 	}
 
-<<<<<<< HEAD
-		public override async Task StopAsync(TimeSpan? timeout = null, CancellationToken cancellationToken = default) {
-			if (Interlocked.Exchange(ref _stopCalled, 1) == 1) {
-				Log.Warning("Stop was already called.");
-				return;
-			}
-
-			// TODO - We might want to increase that value here.
-			timeout ??= TimeSpan.FromSeconds(5);
-			_shutdownService.Shutdown();
-
-			_reloadConfigSignalRegistration?.Dispose();
-			_reloadConfigSignalRegistration = null;
-=======
 	public override void Start() {
 		_mainQueue.Publish(new SystemMessage.SystemInit());
 	}
->>>>>>> c6a78e2d
 
 	public override async Task StopAsync(TimeSpan? timeout = null, CancellationToken cancellationToken = default) {
 		if (Interlocked.Exchange(ref _stopCalled, 1) == 1) {
@@ -1901,7 +1744,9 @@
 			return;
 		}
 
-		_mainQueue.Publish(new ClientMessage.RequestShutdown(false, true));
+		// TODO - We might want to increase that value here.
+		timeout ??= TimeSpan.FromSeconds(5);
+		_shutdownService.Shutdown();
 
 		_reloadConfigSignalRegistration?.Dispose();
 		_reloadConfigSignalRegistration = null;
