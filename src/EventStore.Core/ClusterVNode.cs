--- conflicted
+++ resolved
@@ -1674,12 +1674,6 @@
 			modifiedOptions.PlugableComponents,
 			_mainQueue, monitoringQueue, _mainBus, _workersHandler,
 			_authenticationProvider, _authorizationProvider,
-<<<<<<< HEAD
-=======
-			options.Application.MaxAppendSize,
-			options.Application.MaxAppendEventSize,
-			TimeSpan.FromMilliseconds(options.Database.WriteTimeoutMs),
->>>>>>> afb2bfdc
 			expiryStrategy ?? new DefaultExpiryStrategy(),
 			_httpService,
 			configuration,
