--- conflicted
+++ resolved
@@ -47,11 +47,8 @@
 		ReadAllEventsForwardCompleted = 0xB7,
 		ReadAllEventsBackward = 0xB8,
 		ReadAllEventsBackwardCompleted = 0xB9,
-<<<<<<< HEAD
-=======
 		ReadAllEventsForwardFiltered = 0xBA,
 		ReadAllEventsForwardFilteredCompleted = 0xBB,
->>>>>>> d13c60f1
 
 		SubscribeToStream = 0xC0,
 		SubscriptionConfirmation = 0xC1,
