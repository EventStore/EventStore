--- conflicted
+++ resolved
@@ -126,23 +126,6 @@
 		private async ValueTask ReadEpochs(int maxEpochCount, CancellationToken token) {
 			await _locker.AcquireAsync(token);
 			try {
-<<<<<<< HEAD
-				long epochPos = await GetCheckpointAsync(token);
-				if (epochPos < 0) {
-					// we probably have lost/uninitialized epoch checkpoint scan back to find the most recent epoch in the log
-					Log.Information("No epoch checkpoint. Scanning log backwards for most recent epoch...");
-					reader.Reposition(_writer.FlushedPosition);
-
-					for (SeqReadResult result;
-					     (result = await reader.TryReadPrev(token)).Success;
-					     token.ThrowIfCancellationRequested()) {
-						var rec = result.LogRecord;
-						if (rec.RecordType is not LogRecordType.System ||
-						    ((ISystemLogRecord)rec).SystemRecordType is not SystemRecordType.Epoch)
-							continue;
-						epochPos = rec.LogPosition;
-						break;
-=======
 				var reader = _readers.Get();
 				try {
 					long epochPos = await GetCheckpointAsync(token);
@@ -152,7 +135,7 @@
 						reader.Reposition(_writer.FlushedPosition);
 
 						for (SeqReadResult result;
-							 (result = reader.TryReadPrev()).Success;
+							 (result = await reader.TryReadPrev(token)).Success;
 							 token.ThrowIfCancellationRequested()) {
 							var rec = result.LogRecord;
 							if (rec.RecordType is not LogRecordType.System ||
@@ -163,7 +146,6 @@
 						}
 
 						Log.Information("Done scanning log backwards for most recent epoch.");
->>>>>>> ebc82110
 					}
 
 					//read back down the chain of epochs in the log until the cache is full
